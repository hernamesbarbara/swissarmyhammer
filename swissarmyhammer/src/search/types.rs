//! Core data structures for semantic search functionality

use chrono::{DateTime, Utc};
use serde::{Deserialize, Serialize};
use std::path::PathBuf;

/// Unique identifier for indexed files
#[derive(Debug, Clone, PartialEq, Eq, Hash, Serialize, Deserialize)]
pub struct FileId(pub String);

/// Hash of file content for change detection
#[derive(Debug, Clone, PartialEq, Eq, Serialize, Deserialize)]
pub struct ContentHash(pub String);

/// Programming language detected for a file
#[derive(Debug, Clone, PartialEq, Eq, Hash, Serialize, Deserialize)]
pub enum Language {
    /// Rust programming language
    Rust,
    /// Python programming language
    Python,
    /// TypeScript programming language
    TypeScript,
    /// JavaScript programming language
    JavaScript,
    /// Dart programming language
    Dart,
    /// Unknown or unsupported language
    Unknown,
}

/// Type of code chunk based on TreeSitter parsing
#[derive(Debug, Clone, PartialEq, Eq, Serialize, Deserialize)]
pub enum ChunkType {
    /// Function definition
    Function,
    /// Class definition
    Class,
    /// Module or namespace
    Module,
    /// Import or include statement
    Import,
    /// Plain text for files that fail TreeSitter parsing
    PlainText,
}

/// A chunk of code extracted from a file
#[derive(Debug, Clone, Serialize, Deserialize)]
pub struct CodeChunk {
    /// Unique identifier for this chunk
    pub id: String,
    /// Path to the source file
    pub file_path: PathBuf,
    /// Programming language of the file
    pub language: Language,
    /// The actual code content
    pub content: String,
    /// Line number where this chunk starts
    pub start_line: usize,
    /// Line number where this chunk ends
    pub end_line: usize,
    /// Type of code chunk
    pub chunk_type: ChunkType,
    /// Hash of the content for change detection
    pub content_hash: ContentHash,
}

/// Vector embedding for a code chunk
#[derive(Debug, Clone)]
pub struct Embedding {
    /// ID of the chunk this embedding represents
    pub chunk_id: String,
    /// 384-dimensional vector for nomic-embed-code
    pub vector: Vec<f32>,
}

/// Indexed file metadata
#[derive(Debug, Clone, Serialize, Deserialize)]
pub struct IndexedFile {
    /// Unique identifier for the file
    pub file_id: FileId,
    /// Path to the file
    pub path: PathBuf,
    /// Detected programming language
    pub language: Language,
    /// Hash of the file content
    pub content_hash: ContentHash,
    /// Number of chunks extracted from this file
    pub chunk_count: usize,
    /// Timestamp when the file was indexed
    pub indexed_at: DateTime<Utc>,
}

/// Search result with similarity score
#[derive(Debug, Clone)]
pub struct SemanticSearchResult {
    /// The matching code chunk
    pub chunk: CodeChunk,
    /// Similarity score (0.0 to 1.0)
    pub similarity_score: f32,
    /// Excerpt of the matching content
    pub excerpt: String,
}

/// Search query parameters
#[derive(Debug, Clone)]
pub struct SearchQuery {
    /// The search text
    pub text: String,
    /// Maximum number of results to return
    pub limit: usize,
    /// Minimum similarity threshold
    pub similarity_threshold: f32,
    /// Optional language filter
    pub language_filter: Option<Language>,
}

/// Configuration for the semantic search system
#[derive(Debug, Clone, Serialize, Deserialize)]
pub struct SemanticConfig {
    /// Path to the DuckDB database file
    pub database_path: PathBuf,
    /// Embedding model name
    pub embedding_model: String,
    /// Maximum chunk size in characters
    pub chunk_size: usize,
    /// Chunk overlap in characters
    pub chunk_overlap: usize,
    /// Minimum similarity threshold for search results
    pub similarity_threshold: f32,
    /// Maximum excerpt length for search results
    pub excerpt_length: usize,
    /// Number of context lines to include in excerpts
    pub context_lines: usize,
    /// Similarity threshold for simple search methods
    pub simple_search_threshold: f32,
    /// Similarity threshold for code similarity search
    pub code_similarity_threshold: f32,
    /// Number of characters for content preview in explanations
    pub content_preview_length: usize,
    /// Minimum chunk size in characters for parsing
    pub min_chunk_size: usize,
    /// Maximum chunk size in characters for parsing
    pub max_chunk_size: usize,
    /// Maximum chunks to extract per file
    pub max_chunks_per_file: usize,
    /// Maximum file size in bytes to prevent OOM on massive files
    pub max_file_size_bytes: usize,
}

/// Status of a file's change detection
#[derive(Debug, Clone, PartialEq, Eq)]
pub enum FileChangeStatus {
    /// File has changed since last indexing
    Changed {
        /// The new content hash for the changed file
        new_hash: ContentHash,
        /// Whether this file was previously indexed
        exists_in_index: bool,
    },
    /// File hasn't changed since last indexing
    Unchanged {
        /// The content hash of the unchanged file
        hash: ContentHash,
    },
}

/// Report of file change detection results
#[derive(Debug)]
pub struct FileChangeReport {
    /// Files that have changed and exist in index
    pub changed_files: std::collections::HashMap<PathBuf, ContentHash>,
    /// Files that haven't changed
    pub unchanged_files: std::collections::HashMap<PathBuf, ContentHash>,
    /// Files that are new (not in index)
    pub new_files: std::collections::HashMap<PathBuf, ContentHash>,
    /// Files that had errors during processing
    pub errors: std::collections::HashMap<PathBuf, crate::error::SwissArmyHammerError>,
}

/// Statistics about the vector storage index
#[derive(Debug, Clone, PartialEq, Eq)]
pub struct IndexStats {
    /// Number of indexed files
    pub file_count: usize,
    /// Number of code chunks
    pub chunk_count: usize,
    /// Number of embeddings
    pub embedding_count: usize,
}

impl FileChangeReport {
    /// Create a new empty change report
    pub fn new() -> Self {
        Self {
            changed_files: std::collections::HashMap::new(),
            unchanged_files: std::collections::HashMap::new(),
            new_files: std::collections::HashMap::new(),
            errors: std::collections::HashMap::new(),
        }
    }

    /// Add a file status to the report
    pub fn add_file_status(&mut self, path: PathBuf, status: FileChangeStatus) {
        match status {
            FileChangeStatus::Changed {
                new_hash,
                exists_in_index,
            } => {
                if exists_in_index {
                    self.changed_files.insert(path, new_hash);
                } else {
                    self.new_files.insert(path, new_hash);
                }
            }
            FileChangeStatus::Unchanged { hash } => {
                self.unchanged_files.insert(path, hash);
            }
        }
    }

    /// Add an error for a file
    pub fn add_error(&mut self, path: PathBuf, error: crate::error::SwissArmyHammerError) {
        self.errors.insert(path, error);
    }

    /// Get files that need indexing (changed + new)
    pub fn files_needing_indexing(&self) -> impl Iterator<Item = &PathBuf> {
        self.changed_files.keys().chain(self.new_files.keys())
    }

    /// Get total number of files processed
    pub fn total_files(&self) -> usize {
        self.changed_files.len()
            + self.unchanged_files.len()
            + self.new_files.len()
            + self.errors.len()
    }

    /// Get a summary string of the report
    pub fn summary(&self) -> String {
        format!(
            "Files: {} new, {} changed, {} unchanged, {} errors",
            self.new_files.len(),
            self.changed_files.len(),
            self.unchanged_files.len(),
            self.errors.len()
        )
    }
}

impl Default for FileChangeReport {
    fn default() -> Self {
        Self::new()
    }
}

impl Default for SemanticConfig {
    fn default() -> Self {
        // Follow the same precedence pattern as prompts/workflows:
        // 1. Local .swissarmyhammer directories (most specific)
        // 2. User ~/.swissarmyhammer directory (fallback)
        let database_path = Self::find_semantic_database_path();

        Self {
            database_path,
            embedding_model: "nomic-ai/nomic-embed-code".to_string(),
            chunk_size: 512,
            chunk_overlap: 64,
            similarity_threshold: 0.7,
            excerpt_length: 200,
            context_lines: 2,
            simple_search_threshold: 0.5,
            code_similarity_threshold: 0.7,
            content_preview_length: 100,
            min_chunk_size: 50,
            max_chunk_size: 2000,
            max_chunks_per_file: 100,
            max_file_size_bytes: 10 * 1024 * 1024, // 10MB
        }
    }
}

impl SemanticConfig {
    /// Find the most appropriate path for the semantic database
    /// Following the precedence:
    /// 1. Environment variable SWISSARMYHAMMER_SEMANTIC_DB_PATH (test isolation)
    /// 2. Local .swissarmyhammer directories (repository-specific)
    /// 3. User ~/.swissarmyhammer directory (fallback)
    fn find_semantic_database_path() -> PathBuf {
<<<<<<< HEAD
        // First check for environment variable override (useful for testing)
        if let Ok(db_path) = std::env::var("SWISSARMYHAMMER_SEMANTIC_DB_PATH") {
            let path = PathBuf::from(db_path);
=======
        // Check for environment variable override (for test isolation)
        if let Ok(env_path) = std::env::var("SWISSARMYHAMMER_SEMANTIC_DB_PATH") {
            let path = PathBuf::from(env_path);
>>>>>>> 0c267b9a
            tracing::debug!(
                "Using environment variable semantic database path: {}",
                path.display()
            );
            return path;
        }

        // Try to find local .swissarmyhammer directories first
        if let Ok(current_dir) = std::env::current_dir() {
            let local_dirs =
                crate::directory_utils::find_swissarmyhammer_dirs_upward(&current_dir, true);

            // Use the most specific (deepest) local directory if available
            if let Some(local_dir) = local_dirs.last() {
                let semantic_db_path = local_dir.join("semantic.db");

                // Ensure the directory exists and is writable
                if let Err(e) = std::fs::create_dir_all(local_dir) {
                    tracing::warn!(
                        "Cannot create local .swissarmyhammer directory at {}: {}. Falling back to home directory.",
                        local_dir.display(),
                        e
                    );
                } else {
                    tracing::debug!(
                        "Using local semantic database at: {}",
                        semantic_db_path.display()
                    );
                    return semantic_db_path;
                }
            }
        }

        // Fallback to user home directory
        if let Some(home_dir) = dirs::home_dir() {
            let swissarmyhammer_dir = home_dir.join(".swissarmyhammer");

            // Try to create the .swissarmyhammer directory
            if let Err(e) = std::fs::create_dir_all(&swissarmyhammer_dir) {
                tracing::warn!(
                    "Cannot create .swissarmyhammer directory in home at {}: {}. Using relative path fallback.",
                    swissarmyhammer_dir.display(),
                    e
                );
                return PathBuf::from(".swissarmyhammer/semantic.db");
            }

            let semantic_db_path = swissarmyhammer_dir.join("semantic.db");
            tracing::debug!(
                "Using home directory semantic database at: {}",
                semantic_db_path.display()
            );
            return semantic_db_path;
        }

        // Final fallback to relative path in current directory
        tracing::warn!("No home directory available, using relative path for semantic database");
        PathBuf::from(".swissarmyhammer/semantic.db")
    }

    /// Create a ParserConfig from this SemanticConfig
    pub fn to_parser_config(&self) -> crate::Result<crate::search::parser::ParserConfig> {
        crate::search::parser::ParserConfig::new(
            self.min_chunk_size,
            self.max_chunk_size,
            self.max_chunks_per_file,
            self.max_file_size_bytes,
        )
        .map_err(|e| crate::error::SwissArmyHammerError::Config(e.to_string()))
    }

    /// Validate all configuration parameters
    pub fn validate(&self) -> crate::Result<()> {
        // Validate chunk size parameters
        if self.chunk_size == 0 {
            return Err(crate::error::SwissArmyHammerError::Config(
                "chunk_size must be greater than 0".to_string(),
            ));
        }

        if self.chunk_overlap >= self.chunk_size {
            return Err(crate::error::SwissArmyHammerError::Config(format!(
                "chunk_overlap ({}) must be less than chunk_size ({})",
                self.chunk_overlap, self.chunk_size
            )));
        }

        // Validate similarity thresholds (must be between 0.0 and 1.0)
        if !(0.0..=1.0).contains(&self.similarity_threshold) {
            return Err(crate::error::SwissArmyHammerError::Config(format!(
                "similarity_threshold ({}) must be between 0.0 and 1.0",
                self.similarity_threshold
            )));
        }

        if !(0.0..=1.0).contains(&self.simple_search_threshold) {
            return Err(crate::error::SwissArmyHammerError::Config(format!(
                "simple_search_threshold ({}) must be between 0.0 and 1.0",
                self.simple_search_threshold
            )));
        }

        if !(0.0..=1.0).contains(&self.code_similarity_threshold) {
            return Err(crate::error::SwissArmyHammerError::Config(format!(
                "code_similarity_threshold ({}) must be between 0.0 and 1.0",
                self.code_similarity_threshold
            )));
        }

        // Validate length parameters
        if self.excerpt_length == 0 {
            return Err(crate::error::SwissArmyHammerError::Config(
                "excerpt_length must be greater than 0".to_string(),
            ));
        }

        if self.content_preview_length == 0 {
            return Err(crate::error::SwissArmyHammerError::Config(
                "content_preview_length must be greater than 0".to_string(),
            ));
        }

        // Validate embedding model is not empty
        if self.embedding_model.trim().is_empty() {
            return Err(crate::error::SwissArmyHammerError::Config(
                "embedding_model cannot be empty".to_string(),
            ));
        }

        // Validate parser config parameters using the existing validation
        self.to_parser_config()?;

        Ok(())
    }
}

#[cfg(test)]
mod tests {
    use super::*;

    #[test]
    fn test_file_id() {
        let id1 = FileId("test_file".to_string());
        let id2 = FileId("test_file".to_string());
        assert_eq!(id1, id2);
    }

    #[test]
    fn test_content_hash() {
        let hash1 = ContentHash("abc123".to_string());
        let hash2 = ContentHash("abc123".to_string());
        assert_eq!(hash1, hash2);
    }

    #[test]
    fn test_language_serialization() {
        let lang = Language::Rust;
        let serialized = serde_json::to_string(&lang).unwrap();
        let deserialized: Language = serde_json::from_str(&serialized).unwrap();
        assert_eq!(lang, deserialized);
    }

    #[test]
    fn test_chunk_type_serialization() {
        let chunk_type = ChunkType::Function;
        let serialized = serde_json::to_string(&chunk_type).unwrap();
        let deserialized: ChunkType = serde_json::from_str(&serialized).unwrap();
        assert_eq!(chunk_type, deserialized);
    }

    #[test]
    fn test_code_chunk_creation() {
        let chunk = CodeChunk {
            id: "test_chunk".to_string(),
            file_path: PathBuf::from("test.rs"),
            language: Language::Rust,
            content: "fn main() {}".to_string(),
            start_line: 1,
            end_line: 1,
            chunk_type: ChunkType::Function,
            content_hash: ContentHash("hash123".to_string()),
        };

        assert_eq!(chunk.id, "test_chunk");
        assert_eq!(chunk.language, Language::Rust);
        assert_eq!(chunk.chunk_type, ChunkType::Function);
    }

    #[test]
    fn test_embedding_creation() {
        let embedding = Embedding {
            chunk_id: "test_chunk".to_string(),
            vector: vec![0.1, 0.2, 0.3],
        };

        assert_eq!(embedding.chunk_id, "test_chunk");
        assert_eq!(embedding.vector.len(), 3);
    }

    #[test]
    fn test_indexed_file_creation() {
        let indexed_file = IndexedFile {
            file_id: FileId("file123".to_string()),
            path: PathBuf::from("src/main.rs"),
            language: Language::Rust,
            content_hash: ContentHash("abc123".to_string()),
            chunk_count: 5,
            indexed_at: Utc::now(),
        };

        assert_eq!(indexed_file.chunk_count, 5);
        assert_eq!(indexed_file.language, Language::Rust);
    }

    #[test]
    fn test_search_query_creation() {
        let query = SearchQuery {
            text: "function implementation".to_string(),
            limit: 10,
            similarity_threshold: 0.8,
            language_filter: Some(Language::Rust),
        };

        assert_eq!(query.limit, 10);
        assert_eq!(query.similarity_threshold, 0.8);
        assert_eq!(query.language_filter, Some(Language::Rust));
    }

    #[test]
    fn test_semantic_config_default() {
        let config = SemanticConfig::default();
        // The database path should be local-first: either absolute (home directory)
        // or relative (.swissarmyhammer in current directory), but always containing semantic.db
        assert!(config
            .database_path
            .to_string_lossy()
            .contains("semantic.db"));
        // The path should end with either .swissarmyhammer/semantic.db or semantic.db
        assert!(
            config
                .database_path
                .to_string_lossy()
                .ends_with(".swissarmyhammer/semantic.db")
                || config
                    .database_path
                    .to_string_lossy()
                    .ends_with("semantic.db")
        );
        assert_eq!(config.embedding_model, "nomic-ai/nomic-embed-code");
        assert_eq!(config.chunk_size, 512);
        assert_eq!(config.chunk_overlap, 64);
        assert_eq!(config.similarity_threshold, 0.7);
        assert_eq!(config.excerpt_length, 200);
        assert_eq!(config.context_lines, 2);
        assert_eq!(config.simple_search_threshold, 0.5);
        assert_eq!(config.code_similarity_threshold, 0.7);
        assert_eq!(config.content_preview_length, 100);
        assert_eq!(config.min_chunk_size, 50);
        assert_eq!(config.max_chunk_size, 2000);
        assert_eq!(config.max_chunks_per_file, 100);
        assert_eq!(config.max_file_size_bytes, 10 * 1024 * 1024);
    }

    #[test]
    fn test_semantic_config_serialization() {
        let config = SemanticConfig::default();
        let serialized = serde_json::to_string(&config).unwrap();
        let deserialized: SemanticConfig = serde_json::from_str(&serialized).unwrap();
        assert_eq!(config.embedding_model, deserialized.embedding_model);
        assert_eq!(config.chunk_size, deserialized.chunk_size);
        assert_eq!(config.min_chunk_size, deserialized.min_chunk_size);
        assert_eq!(config.max_chunk_size, deserialized.max_chunk_size);
        assert_eq!(config.max_chunks_per_file, deserialized.max_chunks_per_file);
        assert_eq!(config.max_file_size_bytes, deserialized.max_file_size_bytes);
    }

    #[test]
    fn test_to_parser_config() {
        let config = SemanticConfig::default();
        let parser_config = config.to_parser_config().unwrap();
        assert_eq!(parser_config.min_chunk_size, config.min_chunk_size);
        assert_eq!(parser_config.max_chunk_size, config.max_chunk_size);
        assert_eq!(
            parser_config.max_chunks_per_file,
            config.max_chunks_per_file
        );
        assert_eq!(
            parser_config.max_file_size_bytes,
            config.max_file_size_bytes
        );
    }

    #[test]
    fn test_config_validation_default() {
        let config = SemanticConfig::default();
        assert!(config.validate().is_ok());
    }

    #[test]
    fn test_config_validation_chunk_size_zero() {
        let config = SemanticConfig {
            chunk_size: 0,
            ..Default::default()
        };
        let result = config.validate();
        assert!(result.is_err());
        assert!(result
            .unwrap_err()
            .to_string()
            .contains("chunk_size must be greater than 0"));
    }

    #[test]
    fn test_config_validation_chunk_overlap_too_large() {
        let mut config = SemanticConfig::default();
        config.chunk_overlap = config.chunk_size; // Equal to chunk_size, should fail
        let result = config.validate();
        assert!(result.is_err());
        assert!(result.unwrap_err().to_string().contains("chunk_overlap"));
    }

    #[test]
    fn test_config_validation_similarity_threshold_invalid() {
        let config = SemanticConfig {
            similarity_threshold: 1.5, // Greater than 1.0
            ..Default::default()
        };
        let result = config.validate();
        assert!(result.is_err());
        assert!(result
            .unwrap_err()
            .to_string()
            .contains("similarity_threshold"));

        let config = SemanticConfig {
            similarity_threshold: -0.1, // Less than 0.0
            ..Default::default()
        };
        let result = config.validate();
        assert!(result.is_err());
        assert!(result
            .unwrap_err()
            .to_string()
            .contains("similarity_threshold"));
    }

    #[test]
    fn test_config_validation_simple_search_threshold_invalid() {
        let config = SemanticConfig {
            simple_search_threshold: 2.0, // Greater than 1.0
            ..Default::default()
        };
        let result = config.validate();
        assert!(result.is_err());
        assert!(result
            .unwrap_err()
            .to_string()
            .contains("simple_search_threshold"));
    }

    #[test]
    fn test_config_validation_code_similarity_threshold_invalid() {
        let config = SemanticConfig {
            code_similarity_threshold: -1.0, // Less than 0.0
            ..Default::default()
        };
        let result = config.validate();
        assert!(result.is_err());
        assert!(result
            .unwrap_err()
            .to_string()
            .contains("code_similarity_threshold"));
    }

    #[test]
    fn test_config_validation_excerpt_length_zero() {
        let config = SemanticConfig {
            excerpt_length: 0,
            ..Default::default()
        };
        let result = config.validate();
        assert!(result.is_err());
        assert!(result
            .unwrap_err()
            .to_string()
            .contains("excerpt_length must be greater than 0"));
    }

    #[test]
    fn test_config_validation_content_preview_length_zero() {
        let config = SemanticConfig {
            content_preview_length: 0,
            ..Default::default()
        };
        let result = config.validate();
        assert!(result.is_err());
        assert!(result
            .unwrap_err()
            .to_string()
            .contains("content_preview_length must be greater than 0"));
    }

    #[test]
    fn test_config_validation_embedding_model_empty() {
        let config = SemanticConfig {
            embedding_model: "".to_string(),
            ..Default::default()
        };
        let result = config.validate();
        assert!(result.is_err());
        assert!(result
            .unwrap_err()
            .to_string()
            .contains("embedding_model cannot be empty"));

        let config = SemanticConfig {
            embedding_model: "   ".to_string(), // Only whitespace
            ..Default::default()
        };
        let result = config.validate();
        assert!(result.is_err());
        assert!(result
            .unwrap_err()
            .to_string()
            .contains("embedding_model cannot be empty"));
    }

    #[test]
    fn test_config_validation_parser_config_invalid() {
        let config = SemanticConfig {
            min_chunk_size: 0, // This will make ParserConfig::new fail
            ..Default::default()
        };
        let result = config.validate();
        assert!(result.is_err());
        assert!(result
            .unwrap_err()
            .to_string()
            .contains("min_chunk_size must be > 0"));
    }

    #[test]
    fn test_file_change_status() {
        let hash = ContentHash("abc123".to_string());

        let changed_status = FileChangeStatus::Changed {
            new_hash: hash.clone(),
            exists_in_index: true,
        };

        let unchanged_status = FileChangeStatus::Unchanged { hash: hash.clone() };

        match changed_status {
            FileChangeStatus::Changed {
                new_hash,
                exists_in_index,
            } => {
                assert_eq!(new_hash, hash);
                assert!(exists_in_index);
            }
            _ => panic!("Expected Changed status"),
        }

        match unchanged_status {
            FileChangeStatus::Unchanged { hash: h } => {
                assert_eq!(h, hash);
            }
            _ => panic!("Expected Unchanged status"),
        }
    }

    #[test]
    fn test_file_change_report_new() {
        let report = FileChangeReport::new();
        assert_eq!(report.changed_files.len(), 0);
        assert_eq!(report.unchanged_files.len(), 0);
        assert_eq!(report.new_files.len(), 0);
        assert_eq!(report.errors.len(), 0);
        assert_eq!(report.total_files(), 0);
    }

    #[test]
    fn test_file_change_report_add_file_status() {
        let mut report = FileChangeReport::new();
        let path1 = PathBuf::from("test1.rs");
        let path2 = PathBuf::from("test2.rs");
        let path3 = PathBuf::from("test3.rs");
        let hash = ContentHash("abc123".to_string());

        // Test adding changed file (exists in index)
        report.add_file_status(
            path1.clone(),
            FileChangeStatus::Changed {
                new_hash: hash.clone(),
                exists_in_index: true,
            },
        );
        assert_eq!(report.changed_files.len(), 1);
        assert!(report.changed_files.contains_key(&path1));

        // Test adding new file (doesn't exist in index)
        report.add_file_status(
            path2.clone(),
            FileChangeStatus::Changed {
                new_hash: hash.clone(),
                exists_in_index: false,
            },
        );
        assert_eq!(report.new_files.len(), 1);
        assert!(report.new_files.contains_key(&path2));

        // Test adding unchanged file
        report.add_file_status(
            path3.clone(),
            FileChangeStatus::Unchanged { hash: hash.clone() },
        );
        assert_eq!(report.unchanged_files.len(), 1);
        assert!(report.unchanged_files.contains_key(&path3));

        assert_eq!(report.total_files(), 3);
    }

    #[test]
    fn test_file_change_report_add_error() {
        let mut report = FileChangeReport::new();
        let path = PathBuf::from("error_file.rs");
        let error = crate::error::SwissArmyHammerError::Config("Test error".to_string());

        report.add_error(path.clone(), error);
        assert_eq!(report.errors.len(), 1);
        assert!(report.errors.contains_key(&path));
        assert_eq!(report.total_files(), 1);
    }

    #[test]
    fn test_file_change_report_files_needing_indexing() {
        let mut report = FileChangeReport::new();
        let changed_path = PathBuf::from("changed.rs");
        let new_path = PathBuf::from("new.rs");
        let unchanged_path = PathBuf::from("unchanged.rs");
        let hash = ContentHash("abc123".to_string());

        report.add_file_status(
            changed_path.clone(),
            FileChangeStatus::Changed {
                new_hash: hash.clone(),
                exists_in_index: true,
            },
        );

        report.add_file_status(
            new_path.clone(),
            FileChangeStatus::Changed {
                new_hash: hash.clone(),
                exists_in_index: false,
            },
        );

        report.add_file_status(
            unchanged_path.clone(),
            FileChangeStatus::Unchanged { hash: hash.clone() },
        );

        let needing_indexing: Vec<&PathBuf> = report.files_needing_indexing().collect();
        assert_eq!(needing_indexing.len(), 2);
        assert!(needing_indexing.contains(&&changed_path));
        assert!(needing_indexing.contains(&&new_path));
        assert!(!needing_indexing.contains(&&unchanged_path));
    }

    #[test]
    fn test_file_change_report_summary() {
        let mut report = FileChangeReport::new();
        let hash = ContentHash("abc123".to_string());

        // Add one of each type
        report.add_file_status(
            PathBuf::from("new.rs"),
            FileChangeStatus::Changed {
                new_hash: hash.clone(),
                exists_in_index: false,
            },
        );

        report.add_file_status(
            PathBuf::from("changed.rs"),
            FileChangeStatus::Changed {
                new_hash: hash.clone(),
                exists_in_index: true,
            },
        );

        report.add_file_status(
            PathBuf::from("unchanged.rs"),
            FileChangeStatus::Unchanged { hash: hash.clone() },
        );

        report.add_error(
            PathBuf::from("error.rs"),
            crate::error::SwissArmyHammerError::Config("Test error".to_string()),
        );

        let summary = report.summary();
        assert_eq!(summary, "Files: 1 new, 1 changed, 1 unchanged, 1 errors");
    }

    #[test]
    fn test_index_stats() {
        let stats = IndexStats {
            file_count: 10,
            chunk_count: 100,
            embedding_count: 100,
        };

        assert_eq!(stats.file_count, 10);
        assert_eq!(stats.chunk_count, 100);
        assert_eq!(stats.embedding_count, 100);
    }

    #[test]
    fn test_semantic_config_local_path_preference() {
        use std::fs;
        use tempfile::TempDir;

        let temp_dir = TempDir::new().unwrap();
        let local_swissarmyhammer = temp_dir.path().join(".swissarmyhammer");
        fs::create_dir_all(&local_swissarmyhammer).unwrap();

        // Change to the temp directory to simulate being in a local repository
        let original_dir = std::env::current_dir().unwrap();
        std::env::set_current_dir(temp_dir.path()).unwrap();

        let config = SemanticConfig::default();

        // Restore original directory
        std::env::set_current_dir(original_dir).unwrap();

        // Should use a path that contains semantic.db
        assert!(config
            .database_path
            .to_string_lossy()
            .contains("semantic.db"));

        // The path should either be absolute or relative, but should be pointing to the
        // correct .swissarmyhammer directory (which we know exists because we created it)
        let path_str = config.database_path.to_string_lossy();

        // Either the path is absolute and points to our temp directory,
        // or it's the relative fallback path
        let is_local_path = config.database_path.is_absolute()
            && config
                .database_path
                .ancestors()
                .any(|p| p == temp_dir.path());
        let is_fallback_path =
            path_str.ends_with(".swissarmyhammer/semantic.db") || path_str.ends_with("semantic.db");

        assert!(
            is_local_path || is_fallback_path,
            "Expected either local path or fallback, got: {path_str}"
        );
    }

    #[test]
    fn test_semantic_config_home_fallback() {
        use tempfile::TempDir;

        // Create a temporary directory that doesn't have .swissarmyhammer
        let temp_dir = TempDir::new().unwrap();

        // Change to a directory without .swissarmyhammer
        let original_dir = std::env::current_dir().unwrap();
        std::env::set_current_dir(temp_dir.path()).unwrap();

        let config = SemanticConfig::default();

        // Restore original directory
        std::env::set_current_dir(original_dir).unwrap();

        // Should fallback to home directory or relative path
        assert!(config
            .database_path
            .to_string_lossy()
            .contains("semantic.db"));

        // Should either be absolute (home) or relative (.swissarmyhammer/semantic.db)
        let path_str = config.database_path.to_string_lossy();
        assert!(
            path_str.ends_with(".swissarmyhammer/semantic.db") || path_str.ends_with("semantic.db")
        );
    }
}

/// Search statistics for debugging and monitoring
#[derive(Debug, Clone)]
pub struct SearchStats {
    /// Total number of indexed files
    pub total_files: usize,
    /// Total number of code chunks
    pub total_chunks: usize,
    /// Total number of embeddings
    pub total_embeddings: usize,
    /// Information about the embedding model
    pub model_info: crate::search::EmbeddingModelInfo,
}

/// Detailed explanation of search results for debugging
#[derive(Debug)]
pub struct SearchExplanation {
    /// The original query text
    pub query_text: String,
    /// Norm of the query embedding vector
    pub query_embedding_norm: f32,
    /// Similarity threshold used
    pub threshold: f32,
    /// Total number of candidates evaluated
    pub total_candidates: usize,
    /// Detailed information about each result
    pub results: Vec<ResultExplanation>,
}

/// Explanation of an individual search result
#[derive(Debug)]
pub struct ResultExplanation {
    /// ID of the chunk
    pub chunk_id: String,
    /// Similarity score with the query
    pub similarity_score: f32,
    /// Programming language of the chunk
    pub language: Language,
    /// Type of the code chunk
    pub chunk_type: ChunkType,
    /// Preview of the chunk content (first 100 characters)
    pub content_preview: String,
    /// Whether this result was above the similarity threshold
    pub above_threshold: bool,
}<|MERGE_RESOLUTION|>--- conflicted
+++ resolved
@@ -288,15 +288,9 @@
     /// 2. Local .swissarmyhammer directories (repository-specific)
     /// 3. User ~/.swissarmyhammer directory (fallback)
     fn find_semantic_database_path() -> PathBuf {
-<<<<<<< HEAD
-        // First check for environment variable override (useful for testing)
-        if let Ok(db_path) = std::env::var("SWISSARMYHAMMER_SEMANTIC_DB_PATH") {
-            let path = PathBuf::from(db_path);
-=======
         // Check for environment variable override (for test isolation)
         if let Ok(env_path) = std::env::var("SWISSARMYHAMMER_SEMANTIC_DB_PATH") {
             let path = PathBuf::from(env_path);
->>>>>>> 0c267b9a
             tracing::debug!(
                 "Using environment variable semantic database path: {}",
                 path.display()
