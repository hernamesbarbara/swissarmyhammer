//! Core data structures for outline generation functionality

use crate::search::types::Language;
use chrono::{DateTime, Utc};
use serde::{Deserialize, Serialize};
use std::path::{Path, PathBuf};

/// A discovered file ready for outline processing
#[derive(Debug, Clone, Serialize, Deserialize)]
pub struct DiscoveredFile {
    /// Full path to the file
    pub path: PathBuf,
    /// Detected programming language
    pub language: Language,
    /// Relative path from the discovery root
    pub relative_path: String,
    /// File size in bytes
    pub size: u64,
}

impl DiscoveredFile {
    /// Create a new DiscoveredFile
    pub fn new(path: PathBuf, language: Language, relative_path: String, size: u64) -> Self {
        Self {
            path,
            language,
            relative_path,
            size,
        }
    }

    /// Check if the file is supported for outline generation
    pub fn is_supported(&self) -> bool {
        !matches!(self.language, Language::Unknown)
    }

    /// Get the file extension as a string
    pub fn extension(&self) -> Option<&str> {
        self.path.extension().and_then(|ext| ext.to_str())
    }
}

/// Configuration for file discovery operations
#[derive(Debug, Clone, Default)]
pub struct FileDiscoveryConfig {
    /// Whether to respect .gitignore files
    pub respect_gitignore: bool,
    /// Maximum file size to process (in bytes)
    pub max_file_size: Option<u64>,
    /// Whether to include hidden files
    pub include_hidden: bool,
    /// Maximum depth for directory traversal
    pub max_depth: Option<usize>,
}

impl FileDiscoveryConfig {
    /// Create a new config with default values
    pub fn new() -> Self {
        Self {
            respect_gitignore: true,
            max_file_size: Some(10 * 1024 * 1024), // 10MB default
            include_hidden: false,
            max_depth: None,
        }
    }

    /// Enable gitignore processing
    pub fn with_gitignore(mut self, enabled: bool) -> Self {
        self.respect_gitignore = enabled;
        self
    }

    /// Set maximum file size
    pub fn with_max_file_size(mut self, size: u64) -> Self {
        self.max_file_size = Some(size);
        self
    }

    /// Enable hidden file inclusion
    pub fn with_hidden_files(mut self, enabled: bool) -> Self {
        self.include_hidden = enabled;
        self
    }

    /// Set maximum traversal depth
    pub fn with_max_depth(mut self, depth: usize) -> Self {
        self.max_depth = Some(depth);
        self
    }
}

/// Report from a file discovery operation
#[derive(Debug, Clone, Default)]
pub struct FileDiscoveryReport {
    /// Total number of files discovered
    pub files_discovered: usize,
    /// Number of supported files
    pub supported_files: usize,
    /// Number of unsupported files
    pub unsupported_files: usize,
    /// Number of files skipped due to size limits
    pub files_skipped_size: usize,
    /// Number of files skipped due to gitignore
    pub files_skipped_ignored: usize,
    /// Total bytes of discovered files
    pub total_bytes: u64,
    /// Time taken for discovery
    pub duration: std::time::Duration,
    /// Errors encountered during discovery
    pub errors: Vec<(PathBuf, String)>,
}

impl FileDiscoveryReport {
    /// Create a new empty report
    pub fn new() -> Self {
        Self::default()
    }

    /// Add a discovered file to the report
    pub fn add_file(&mut self, file: &DiscoveredFile) {
        self.files_discovered += 1;
        self.total_bytes += file.size;

        if file.is_supported() {
            self.supported_files += 1;
        } else {
            self.unsupported_files += 1;
        }
    }

    /// Add a skipped file due to size
    pub fn add_skipped_size(&mut self, _path: &Path, size: u64) {
        self.files_skipped_size += 1;
        self.total_bytes += size;
    }

    /// Add a skipped file due to gitignore
    pub fn add_skipped_ignored(&mut self, _path: &Path) {
        self.files_skipped_ignored += 1;
    }

    /// Add an error to the report
    pub fn add_error(&mut self, path: PathBuf, error: String) {
        self.errors.push((path, error));
    }

    /// Get a summary string of the discovery results
    pub fn summary(&self) -> String {
        format!(
            "Discovered {} files ({} supported, {} unsupported), {} skipped, {} errors, {:.1} MB total",
            self.files_discovered,
            self.supported_files,
            self.unsupported_files,
            self.files_skipped_size + self.files_skipped_ignored,
            self.errors.len(),
            self.total_bytes as f64 / (1024.0 * 1024.0)
        )
    }
}

<<<<<<< HEAD
/// Type of outline node representing different code constructs
#[derive(Debug, Clone, PartialEq, Eq, Hash, Serialize, Deserialize)]
pub enum OutlineNodeType {
    /// Function definition
    Function,
    /// Method definition within a class/impl/trait
    Method,
    /// Class definition
    Class,
    /// Struct definition (Rust)
    Struct,
    /// Enum definition
    Enum,
    /// Interface definition (TypeScript)
    Interface,
    /// Trait definition (Rust)
    Trait,
    /// Implementation block (Rust)
    Impl,
    /// Module/namespace definition
    Module,
    /// Property/field definition
=======
/// Type of symbol node in the outline tree
#[derive(Debug, Clone, PartialEq, Eq, Serialize, Deserialize)]
pub enum OutlineNodeType {
    /// Function definition
    Function,
    /// Method within a class or impl block
    Method,
    /// Class definition
    Class,
    /// Struct definition
    Struct,
    /// Enum definition
    Enum,
    /// Interface definition (TypeScript, Dart)
    Interface,
    /// Module or namespace
    Module,
    /// Property or field
>>>>>>> cbce0a57
    Property,
    /// Constant definition
    Constant,
    /// Variable definition
    Variable,
<<<<<<< HEAD
    /// Type alias definition
    TypeAlias,
}

/// Visibility modifier for code elements
=======
    /// Type alias
    TypeAlias,
    /// Import or use statement
    Import,
}

/// Visibility modifier for symbols
>>>>>>> cbce0a57
#[derive(Debug, Clone, PartialEq, Eq, Serialize, Deserialize)]
pub enum Visibility {
    /// Public visibility
    Public,
<<<<<<< HEAD
    /// Private visibility (default in most languages)
    Private,
    /// Protected visibility
    Protected,
    /// Package/crate visibility (Rust pub(crate))
    Package,
    /// Module visibility (Rust pub(super))
    Module,
    /// Custom visibility path (Rust pub(in path))
    Custom(String),
}

/// A single node in the code outline tree
#[derive(Debug, Clone, Serialize, Deserialize)]
pub struct OutlineNode {
    /// Name of the code element
    pub name: String,
    /// Type of the code element
=======
    /// Private visibility
    Private,
    /// Protected visibility
    Protected,
    /// Package/internal visibility
    Package,
}

/// A symbol node in the outline tree
#[derive(Debug, Clone, Serialize, Deserialize)]
pub struct OutlineNode {
    /// Symbol name
    pub name: String,
    /// Type of symbol
>>>>>>> cbce0a57
    pub node_type: OutlineNodeType,
    /// Starting line number (1-based)
    pub start_line: usize,
    /// Ending line number (1-based)
    pub end_line: usize,
<<<<<<< HEAD
    /// Function/method signature with types (optional)
    pub signature: Option<String>,
    /// Type information for properties/variables (optional)
    pub type_info: Option<String>,
    /// Documentation comment text (optional)
    pub documentation: Option<String>,
    /// Visibility modifier (optional)
    pub visibility: Option<Visibility>,
    /// Child nodes for nested structures
    pub children: Vec<OutlineNode>,
}

impl OutlineNode {
    /// Create a new outline node with basic information
=======
    /// Child symbols (methods in class, etc.)
    pub children: Vec<Box<OutlineNode>>,
    /// Function/method signature
    pub signature: Option<String>,
    /// Documentation comment
    pub documentation: Option<String>,
    /// Visibility modifier
    pub visibility: Option<Visibility>,
    /// Source code range in bytes
    pub source_range: (usize, usize),
}

impl OutlineNode {
    /// Create a new outline node
>>>>>>> cbce0a57
    pub fn new(
        name: String,
        node_type: OutlineNodeType,
        start_line: usize,
        end_line: usize,
<<<<<<< HEAD
=======
        source_range: (usize, usize),
>>>>>>> cbce0a57
    ) -> Self {
        Self {
            name,
            node_type,
            start_line,
            end_line,
<<<<<<< HEAD
            signature: None,
            type_info: None,
            documentation: None,
            visibility: None,
            children: Vec::new(),
        }
    }

    /// Set the signature for this node
    pub fn with_signature(mut self, signature: String) -> Self {
        self.signature = Some(signature);
        self
    }

    /// Set the type information for this node
    pub fn with_type_info(mut self, type_info: String) -> Self {
        self.type_info = Some(type_info);
        self
    }

    /// Set the documentation for this node
=======
            children: Vec::new(),
            signature: None,
            documentation: None,
            visibility: None,
            source_range,
        }
    }

    /// Add a child node
    pub fn add_child(&mut self, child: OutlineNode) {
        self.children.push(Box::new(child));
    }

    /// Set the signature
    pub fn with_signature(mut self, signature: String) -> Self {
        self.signature = Some(signature);
        self
    }

    /// Set the documentation
>>>>>>> cbce0a57
    pub fn with_documentation(mut self, documentation: String) -> Self {
        self.documentation = Some(documentation);
        self
    }

<<<<<<< HEAD
    /// Set the visibility for this node
=======
    /// Set the visibility
>>>>>>> cbce0a57
    pub fn with_visibility(mut self, visibility: Visibility) -> Self {
        self.visibility = Some(visibility);
        self
    }

<<<<<<< HEAD
    /// Add a child node
    pub fn add_child(mut self, child: OutlineNode) -> Self {
        self.children.push(child);
        self
    }

    /// Add multiple child nodes
    pub fn with_children(mut self, children: Vec<OutlineNode>) -> Self {
        self.children.extend(children);
        self
    }
}

/// Complete outline for a single file
#[derive(Debug, Clone, Serialize, Deserialize)]
pub struct FileOutline {
    /// Path to the source file
    pub file_path: PathBuf,
    /// Programming language
    pub language: Language,
    /// Root-level symbols in the file
    pub symbols: Vec<OutlineNode>,
}

impl FileOutline {
    /// Create a new file outline
    pub fn new(file_path: PathBuf, language: Language) -> Self {
        Self {
            file_path,
            language,
            symbols: Vec::new(),
        }
    }

    /// Add a symbol to this file outline
    pub fn add_symbol(mut self, symbol: OutlineNode) -> Self {
        self.symbols.push(symbol);
        self
    }

    /// Add multiple symbols to this file outline
    pub fn with_symbols(mut self, symbols: Vec<OutlineNode>) -> Self {
        self.symbols.extend(symbols);
        self
    }
}

/// Trait for extracting symbols from source code using Tree-sitter
pub trait SymbolExtractor: Send + Sync {
    /// Extract symbols from a Tree-sitter syntax tree
    fn extract_symbols(&self, tree: &tree_sitter::Tree, source: &str) -> crate::outline::Result<Vec<OutlineNode>>;
    
    /// Extract documentation comment for a specific node
    fn extract_documentation(&self, node: &tree_sitter::Node, source: &str) -> Option<String>;
    
    /// Extract signature information for a function/method node
    fn extract_signature(&self, node: &tree_sitter::Node, source: &str) -> Option<String>;
    
    /// Extract visibility modifier from a node
    fn extract_visibility(&self, node: &tree_sitter::Node, source: &str) -> Option<Visibility>;
    
    /// Build hierarchical relationships between symbols
    fn build_hierarchy(&self, symbols: Vec<OutlineNode>) -> Vec<OutlineNode> {
        // Default implementation returns symbols as-is
        // Language-specific extractors can override this
        symbols
=======
    /// Get all symbols in this node and its children (depth-first)
    pub fn all_symbols(&self) -> Vec<&OutlineNode> {
        let mut symbols = vec![self];
        for child in &self.children {
            symbols.extend(child.all_symbols());
        }
        symbols
    }

    /// Check if this node contains a specific line
    pub fn contains_line(&self, line: usize) -> bool {
        line >= self.start_line && line <= self.end_line
    }
}

/// Complete outline tree for a file
#[derive(Debug, Clone, Serialize, Deserialize)]
pub struct OutlineTree {
    /// File path this outline represents
    pub file_path: PathBuf,
    /// Detected programming language
    pub language: Language,
    /// Root symbols (top-level functions, classes, etc.)
    pub symbols: Vec<OutlineNode>,
    /// Parse timestamp
    pub parsed_at: DateTime<Utc>,
}

impl OutlineTree {
    /// Create a new outline tree
    pub fn new(file_path: PathBuf, language: Language, symbols: Vec<OutlineNode>) -> Self {
        Self {
            file_path,
            language,
            symbols,
            parsed_at: Utc::now(),
        }
    }

    /// Get all symbols in the tree (flattened)
    pub fn all_symbols(&self) -> Vec<&OutlineNode> {
        self.symbols.iter().flat_map(|s| s.all_symbols()).collect()
    }

    /// Find symbols by name
    pub fn find_symbols_by_name(&self, name: &str) -> Vec<&OutlineNode> {
        self.all_symbols()
            .into_iter()
            .filter(|s| s.name == name)
            .collect()
    }

    /// Find symbols by type
    pub fn find_symbols_by_type(&self, node_type: &OutlineNodeType) -> Vec<&OutlineNode> {
        self.all_symbols()
            .into_iter()
            .filter(|s| &s.node_type == node_type)
            .collect()
    }

    /// Find the symbol containing a specific line
    pub fn find_symbol_at_line(&self, line: usize) -> Option<&OutlineNode> {
        self.all_symbols()
            .into_iter()
            .find(|s| s.contains_line(line))
    }

    /// Get summary statistics
    pub fn stats(&self) -> OutlineStats {
        let all_symbols = self.all_symbols();
        let mut stats = OutlineStats::new();

        for symbol in &all_symbols {
            match symbol.node_type {
                OutlineNodeType::Function | OutlineNodeType::Method => stats.functions += 1,
                OutlineNodeType::Class | OutlineNodeType::Struct => stats.classes += 1,
                OutlineNodeType::Enum => stats.enums += 1,
                OutlineNodeType::Interface => stats.interfaces += 1,
                OutlineNodeType::Module => stats.modules += 1,
                OutlineNodeType::Constant => stats.constants += 1,
                OutlineNodeType::Variable => stats.variables += 1,
                OutlineNodeType::Property => stats.properties += 1,
                OutlineNodeType::TypeAlias => stats.type_aliases += 1,
                OutlineNodeType::Import => stats.imports += 1,
            }
        }

        stats.total = all_symbols.len();
        stats
    }
}

/// Statistics about an outline tree
#[derive(Debug, Clone, Default, Serialize, Deserialize)]
pub struct OutlineStats {
    /// Total number of symbols
    pub total: usize,
    /// Number of functions/methods
    pub functions: usize,
    /// Number of classes/structs
    pub classes: usize,
    /// Number of enums
    pub enums: usize,
    /// Number of interfaces
    pub interfaces: usize,
    /// Number of modules
    pub modules: usize,
    /// Number of constants
    pub constants: usize,
    /// Number of variables
    pub variables: usize,
    /// Number of properties
    pub properties: usize,
    /// Number of type aliases
    pub type_aliases: usize,
    /// Number of imports
    pub imports: usize,
}

impl OutlineStats {
    /// Create new empty stats
    pub fn new() -> Self {
        Self::default()
    }

    /// Format as summary string
    pub fn summary(&self) -> String {
        format!(
            "{} total symbols: {} functions, {} classes, {} enums, {} imports",
            self.total, self.functions, self.classes, self.enums, self.imports
        )
>>>>>>> cbce0a57
    }
}<|MERGE_RESOLUTION|>--- conflicted
+++ resolved
@@ -158,30 +158,6 @@
     }
 }
 
-<<<<<<< HEAD
-/// Type of outline node representing different code constructs
-#[derive(Debug, Clone, PartialEq, Eq, Hash, Serialize, Deserialize)]
-pub enum OutlineNodeType {
-    /// Function definition
-    Function,
-    /// Method definition within a class/impl/trait
-    Method,
-    /// Class definition
-    Class,
-    /// Struct definition (Rust)
-    Struct,
-    /// Enum definition
-    Enum,
-    /// Interface definition (TypeScript)
-    Interface,
-    /// Trait definition (Rust)
-    Trait,
-    /// Implementation block (Rust)
-    Impl,
-    /// Module/namespace definition
-    Module,
-    /// Property/field definition
-=======
 /// Type of symbol node in the outline tree
 #[derive(Debug, Clone, PartialEq, Eq, Serialize, Deserialize)]
 pub enum OutlineNodeType {
@@ -200,19 +176,11 @@
     /// Module or namespace
     Module,
     /// Property or field
->>>>>>> cbce0a57
     Property,
     /// Constant definition
     Constant,
     /// Variable definition
     Variable,
-<<<<<<< HEAD
-    /// Type alias definition
-    TypeAlias,
-}
-
-/// Visibility modifier for code elements
-=======
     /// Type alias
     TypeAlias,
     /// Import or use statement
@@ -220,31 +188,10 @@
 }
 
 /// Visibility modifier for symbols
->>>>>>> cbce0a57
 #[derive(Debug, Clone, PartialEq, Eq, Serialize, Deserialize)]
 pub enum Visibility {
     /// Public visibility
     Public,
-<<<<<<< HEAD
-    /// Private visibility (default in most languages)
-    Private,
-    /// Protected visibility
-    Protected,
-    /// Package/crate visibility (Rust pub(crate))
-    Package,
-    /// Module visibility (Rust pub(super))
-    Module,
-    /// Custom visibility path (Rust pub(in path))
-    Custom(String),
-}
-
-/// A single node in the code outline tree
-#[derive(Debug, Clone, Serialize, Deserialize)]
-pub struct OutlineNode {
-    /// Name of the code element
-    pub name: String,
-    /// Type of the code element
-=======
     /// Private visibility
     Private,
     /// Protected visibility
@@ -259,28 +206,11 @@
     /// Symbol name
     pub name: String,
     /// Type of symbol
->>>>>>> cbce0a57
     pub node_type: OutlineNodeType,
     /// Starting line number (1-based)
     pub start_line: usize,
     /// Ending line number (1-based)
     pub end_line: usize,
-<<<<<<< HEAD
-    /// Function/method signature with types (optional)
-    pub signature: Option<String>,
-    /// Type information for properties/variables (optional)
-    pub type_info: Option<String>,
-    /// Documentation comment text (optional)
-    pub documentation: Option<String>,
-    /// Visibility modifier (optional)
-    pub visibility: Option<Visibility>,
-    /// Child nodes for nested structures
-    pub children: Vec<OutlineNode>,
-}
-
-impl OutlineNode {
-    /// Create a new outline node with basic information
-=======
     /// Child symbols (methods in class, etc.)
     pub children: Vec<Box<OutlineNode>>,
     /// Function/method signature
@@ -295,45 +225,18 @@
 
 impl OutlineNode {
     /// Create a new outline node
->>>>>>> cbce0a57
     pub fn new(
         name: String,
         node_type: OutlineNodeType,
         start_line: usize,
         end_line: usize,
-<<<<<<< HEAD
-=======
         source_range: (usize, usize),
->>>>>>> cbce0a57
     ) -> Self {
         Self {
             name,
             node_type,
             start_line,
             end_line,
-<<<<<<< HEAD
-            signature: None,
-            type_info: None,
-            documentation: None,
-            visibility: None,
-            children: Vec::new(),
-        }
-    }
-
-    /// Set the signature for this node
-    pub fn with_signature(mut self, signature: String) -> Self {
-        self.signature = Some(signature);
-        self
-    }
-
-    /// Set the type information for this node
-    pub fn with_type_info(mut self, type_info: String) -> Self {
-        self.type_info = Some(type_info);
-        self
-    }
-
-    /// Set the documentation for this node
-=======
             children: Vec::new(),
             signature: None,
             documentation: None,
@@ -354,90 +257,17 @@
     }
 
     /// Set the documentation
->>>>>>> cbce0a57
     pub fn with_documentation(mut self, documentation: String) -> Self {
         self.documentation = Some(documentation);
         self
     }
 
-<<<<<<< HEAD
-    /// Set the visibility for this node
-=======
     /// Set the visibility
->>>>>>> cbce0a57
     pub fn with_visibility(mut self, visibility: Visibility) -> Self {
         self.visibility = Some(visibility);
         self
     }
 
-<<<<<<< HEAD
-    /// Add a child node
-    pub fn add_child(mut self, child: OutlineNode) -> Self {
-        self.children.push(child);
-        self
-    }
-
-    /// Add multiple child nodes
-    pub fn with_children(mut self, children: Vec<OutlineNode>) -> Self {
-        self.children.extend(children);
-        self
-    }
-}
-
-/// Complete outline for a single file
-#[derive(Debug, Clone, Serialize, Deserialize)]
-pub struct FileOutline {
-    /// Path to the source file
-    pub file_path: PathBuf,
-    /// Programming language
-    pub language: Language,
-    /// Root-level symbols in the file
-    pub symbols: Vec<OutlineNode>,
-}
-
-impl FileOutline {
-    /// Create a new file outline
-    pub fn new(file_path: PathBuf, language: Language) -> Self {
-        Self {
-            file_path,
-            language,
-            symbols: Vec::new(),
-        }
-    }
-
-    /// Add a symbol to this file outline
-    pub fn add_symbol(mut self, symbol: OutlineNode) -> Self {
-        self.symbols.push(symbol);
-        self
-    }
-
-    /// Add multiple symbols to this file outline
-    pub fn with_symbols(mut self, symbols: Vec<OutlineNode>) -> Self {
-        self.symbols.extend(symbols);
-        self
-    }
-}
-
-/// Trait for extracting symbols from source code using Tree-sitter
-pub trait SymbolExtractor: Send + Sync {
-    /// Extract symbols from a Tree-sitter syntax tree
-    fn extract_symbols(&self, tree: &tree_sitter::Tree, source: &str) -> crate::outline::Result<Vec<OutlineNode>>;
-    
-    /// Extract documentation comment for a specific node
-    fn extract_documentation(&self, node: &tree_sitter::Node, source: &str) -> Option<String>;
-    
-    /// Extract signature information for a function/method node
-    fn extract_signature(&self, node: &tree_sitter::Node, source: &str) -> Option<String>;
-    
-    /// Extract visibility modifier from a node
-    fn extract_visibility(&self, node: &tree_sitter::Node, source: &str) -> Option<Visibility>;
-    
-    /// Build hierarchical relationships between symbols
-    fn build_hierarchy(&self, symbols: Vec<OutlineNode>) -> Vec<OutlineNode> {
-        // Default implementation returns symbols as-is
-        // Language-specific extractors can override this
-        symbols
-=======
     /// Get all symbols in this node and its children (depth-first)
     pub fn all_symbols(&self) -> Vec<&OutlineNode> {
         let mut symbols = vec![self];
@@ -569,6 +399,5 @@
             "{} total symbols: {} functions, {} classes, {} enums, {} imports",
             self.total, self.functions, self.classes, self.enums, self.imports
         )
->>>>>>> cbce0a57
     }
 }