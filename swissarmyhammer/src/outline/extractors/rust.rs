--- conflicted
+++ resolved
@@ -404,16 +404,8 @@
 
                 // Add visibility modifiers
                 let mut modifiers = Vec::new();
-<<<<<<< HEAD
-                if let Some(visibility) = self.parse_visibility(node, source) {
-                    match visibility {
-                        Visibility::Public => modifiers.push(Modifier::Public),
-                        _ => {}
-                    }
-=======
                 if let Some(Visibility::Public) = self.parse_visibility(node, source) {
                     modifiers.push(Modifier::Public);
->>>>>>> dd7dc638
                 }
                 signature = signature.with_modifiers(modifiers);
 
@@ -433,16 +425,8 @@
 
                 // Add visibility modifiers
                 let mut modifiers = Vec::new();
-<<<<<<< HEAD
-                if let Some(visibility) = self.parse_visibility(node, source) {
-                    match visibility {
-                        Visibility::Public => modifiers.push(Modifier::Public),
-                        _ => {}
-                    }
-=======
                 if let Some(Visibility::Public) = self.parse_visibility(node, source) {
                     modifiers.push(Modifier::Public);
->>>>>>> dd7dc638
                 }
                 signature = signature.with_modifiers(modifiers);
 
