//! Utility functions for MCP operations

use crate::config::Config;
use rmcp::Error as McpError;
use serde_json::Value;
use std::collections::HashMap;
use std::sync::Arc;

/// Convert a JSON map to a string map for template arguments
pub fn convert_prompt_arguments(arguments: &HashMap<String, Value>) -> HashMap<String, String> {
    arguments
        .iter()
        .map(|(k, v)| {
            let value_str = match v {
                Value::String(s) => s.clone(),
                _ => v.to_string(),
            };
            (k.clone(), value_str)
        })
        .collect()
}

/// Convert a JSON map to a string map
pub fn json_map_to_string_map(
    json_map: &serde_json::Map<String, Value>,
) -> HashMap<String, String> {
    json_map
        .iter()
        .map(|(k, v)| {
            let value_str = match v {
                Value::String(s) => s.clone(),
                _ => v.to_string(),
            };
            (k.clone(), value_str)
        })
        .collect()
}

/// Generate a JSON schema for a type that implements JsonSchema
pub fn generate_tool_schema<T>() -> Arc<serde_json::Map<String, Value>>
where
    T: schemars::JsonSchema,
{
    serde_json::to_value(schemars::schema_for!(T))
        .ok()
        .and_then(|v| v.as_object().map(|obj| Arc::new(obj.clone())))
        .unwrap_or_else(|| Arc::new(serde_json::Map::new()))
}

/// Validate and normalize an issue name according to MCP standards
///
/// This function performs comprehensive validation including:
/// - Empty/whitespace checks
/// - Length limits (configurable maximum)
/// - Invalid filesystem character checks
/// - Additional validation using the existing issues module
///
/// # Arguments
///
/// * `name` - The raw issue name to validate
///
/// # Returns
///
/// * `Result<String, McpError>` - The validated and trimmed name, or an error
pub fn validate_issue_name(name: &str) -> std::result::Result<String, McpError> {
    use crate::issues::validate_issue_name as validate_issue_name_internal;

    let trimmed = name.trim();

    if trimmed.is_empty() {
        return Err(McpError::invalid_params("Issue name cannot be empty", None));
    }

    let config = Config::global();
    if trimmed.len() > config.max_issue_name_length {
        return Err(McpError::invalid_params(
            format!("Issue name too long (max {} characters)", config.max_issue_name_length),
            None,
        ));
    }

    // Check for invalid characters
    if trimmed.contains(['/', '\\', ':', '*', '?', '"', '<', '>', '|']) {
        return Err(McpError::invalid_params(
            "Issue name contains invalid characters",
            None,
        ));
    }

    // Use the existing validation function for additional checks
    validate_issue_name_internal(trimmed)
        .map_err(|e| McpError::invalid_params(format!("Invalid issue name: {}", e), None))?;

    Ok(trimmed.to_string())
}

/// Validate issue content comprehensively according to MCP standards
///
/// This function validates that issue content doesn't exceed size limits,
/// contains safe markdown, and doesn't include potentially dangerous content.
///
/// # Arguments
///
/// * `content` - The issue content to validate
///
/// # Returns
///
/// * `Result<(), McpError>` - Success or validation error
pub fn validate_issue_content_size(content: &str) -> std::result::Result<(), McpError> {
    let config = Config::global();
    
    // Check content size in bytes
    if content.len() > config.max_content_length {
        return Err(McpError::invalid_params(
            format!(
                "Issue content too large: {} bytes (max {} bytes)",
                content.len(),
                config.max_content_length
            ),
            None,
        ));
    }

    // Check for extremely long lines
    if content.lines().any(|line| line.len() > config.max_line_length) {
        return Err(McpError::invalid_params(
            format!("Issue content lines cannot exceed {} characters", config.max_line_length),
            None,
        ));
    }

    // Validate against control characters (except common ones like tabs and newlines)
    for (line_num, line) in content.lines().enumerate() {
        for c in line.chars() {
            if c.is_control() && c != '\t' && c != '\n' && c != '\r' {
                return Err(McpError::invalid_params(
                    format!(
                        "Issue content contains invalid control characters on line {}: '{}'",
                        line_num + 1,
                        line.chars()
                            .map(|c| if c.is_control() { '�' } else { c })
                            .collect::<String>()
                    ),
                    None,
                ));
            }
        }
    }

    // Check for potentially dangerous HTML tags/XSS vectors
    validate_html_security(content)?;

    // Validate markdown structure
    validate_markdown_structure(content)?;

    Ok(())
}

/// Validate content against dangerous HTML tags
fn validate_dangerous_html_tags(content: &str) -> std::result::Result<(), McpError> {
    use regex::Regex;
<<<<<<< HEAD

    // Pattern for dangerous HTML tags (more comprehensive than simple string matching)
=======
    
>>>>>>> e18ccb5a
    static DANGEROUS_TAG_PATTERNS: &[&str] = &[
        r"<\s*script[^>]*>",
        r"<\s*iframe[^>]*>",
        r"<\s*object[^>]*>",
        r"<\s*embed[^>]*>",
        r"<\s*link[^>]*>",
        r"<\s*style[^>]*>",
        r"<\s*meta[^>]*>",
        r"<\s*base[^>]*>",
        r"<\s*form[^>]*>",
        r"<\s*input[^>]*>",
        r"<\s*button[^>]*>",
        r"<\s*svg[^>]*>",
        r"<\s*math[^>]*>",
        r"<\s*details[^>]*>",
        r"<\s*dialog[^>]*>",
    ];

<<<<<<< HEAD
    // Pattern for dangerous protocols
    static DANGEROUS_PROTOCOLS: &[&str] = &[
        r"javascript\s*:",
        r"data\s*:",
        r"vbscript\s*:",
        r"file\s*:",
        r"ftp\s*:",
    ];

    // Pattern for event handlers (more comprehensive)
    static EVENT_HANDLER_PATTERNS: &[&str] = &[
        r"on\w+\s*=",
        r"@\w+\s*=",   // Vue.js style events
        r"ng-\w+\s*=", // Angular style events
    ];

    // Pattern for dangerous attributes
    static DANGEROUS_ATTRIBUTE_PATTERNS: &[&str] = &[
        r"srcdoc\s*=",
        r"formaction\s*=",
        r"action\s*=",
        r"background\s*=",
        r"poster\s*=",
    ];

    let content_lower = content.to_lowercase();

    // Check for dangerous HTML tags
=======
>>>>>>> e18ccb5a
    for pattern in DANGEROUS_TAG_PATTERNS {
        if let Ok(regex) = Regex::new(pattern) {
            if regex.is_match(content) {
                return Err(McpError::invalid_params(
                    format!(
                        "Issue content contains potentially dangerous HTML tag matching pattern: '{}'",
                        pattern
                    ),
                    None,
                ));
            }
        }
    }
    Ok(())
}

/// Validate content against dangerous protocols
fn validate_dangerous_protocols(content: &str) -> std::result::Result<(), McpError> {
    use regex::Regex;
    
    static DANGEROUS_PROTOCOLS: &[&str] = &[
        r"javascript\s*:",
        r"data\s*:",
        r"vbscript\s*:",
        r"file\s*:",
        r"ftp\s*:",
    ];

    for pattern in DANGEROUS_PROTOCOLS {
        if let Ok(regex) = Regex::new(pattern) {
            if regex.is_match(content) {
                return Err(McpError::invalid_params(
                    format!(
                        "Issue content contains potentially dangerous protocol: '{}'",
                        pattern
                    ),
                    None,
                ));
            }
        }
    }
    Ok(())
}

/// Validate content against dangerous event handlers
fn validate_event_handlers(content: &str) -> std::result::Result<(), McpError> {
    use regex::Regex;
    
    static EVENT_HANDLER_PATTERNS: &[&str] = &[
        r"on\w+\s*=",
        r"@\w+\s*=",   // Vue.js style events
        r"ng-\w+\s*=", // Angular style events
    ];

    for pattern in EVENT_HANDLER_PATTERNS {
        if let Ok(regex) = Regex::new(pattern) {
            if regex.is_match(content) {
                return Err(McpError::invalid_params(
                    format!(
                        "Issue content contains potentially dangerous event handler: '{}'",
                        pattern
                    ),
                    None,
                ));
            }
        }
    }
    Ok(())
}

/// Validate content against dangerous attributes
fn validate_dangerous_attributes(content: &str) -> std::result::Result<(), McpError> {
    use regex::Regex;
    
    static DANGEROUS_ATTRIBUTE_PATTERNS: &[&str] = &[
        r"srcdoc\s*=",
        r"formaction\s*=",
        r"action\s*=",
        r"background\s*=",
        r"poster\s*=",
    ];

    for pattern in DANGEROUS_ATTRIBUTE_PATTERNS {
        if let Ok(regex) = Regex::new(pattern) {
            if regex.is_match(content) {
                return Err(McpError::invalid_params(
                    format!(
                        "Issue content contains potentially dangerous attribute: '{}'",
                        pattern
                    ),
                    None,
                ));
            }
        }
    }
    Ok(())
}

/// Validate content against potential XSS vectors and dangerous HTML
/// This provides comprehensive HTML sanitization using regex patterns and context-aware validation
fn validate_html_security(content: &str) -> std::result::Result<(), McpError> {
    let content_lower = content.to_lowercase();
    
    // Check for dangerous HTML tags
    validate_dangerous_html_tags(&content_lower)?;
    
    // Check for dangerous protocols
    validate_dangerous_protocols(&content_lower)?;
    
    // Check for event handlers
    validate_event_handlers(&content_lower)?;
    
    // Check for dangerous attributes
    validate_dangerous_attributes(&content_lower)?;
    
    // Additional validation for encoded content
    validate_encoded_content(&content_lower)?;
    
    Ok(())
}

/// Validate against encoded malicious content
fn validate_encoded_content(content: &str) -> std::result::Result<(), McpError> {
    // Check for HTML entities that could be used to bypass validation
    let suspicious_entities = [
        "&#x6a;&#x61;&#x76;&#x61;&#x73;&#x63;&#x72;&#x69;&#x70;&#x74;", // javascript
        "&#106;&#97;&#118;&#97;&#115;&#99;&#114;&#105;&#112;&#116;",    // javascript
        "&lt;script",                                                   // encoded script tags
        "&lt;iframe",
        "&lt;object",
        "%3cscript", // URL encoded script
        "%3ciframe",
        "%3cobject",
    ];

    for entity in &suspicious_entities {
        if content.contains(entity) {
            return Err(McpError::invalid_params(
                format!(
                    "Issue content contains potentially dangerous encoded content: '{}'",
                    entity
                ),
                None,
            ));
        }
    }

    Ok(())
}

/// Validate basic markdown structure
fn validate_markdown_structure(content: &str) -> std::result::Result<(), McpError> {
    // Check for balanced code blocks
    let mut code_block_count = 0;
    let mut in_code_block = false;

    for line in content.lines() {
        let trimmed = line.trim();

        // Check for code block markers
        if trimmed.starts_with("```") {
            if in_code_block {
                code_block_count -= 1;
                in_code_block = false;
            } else {
                code_block_count += 1;
                in_code_block = true;
            }
        }
    }

    if code_block_count > 0 {
        return Err(McpError::invalid_params(
            format!(
                "Issue content has {} unmatched code blocks (```). Each opening ``` must have a closing ```",
                code_block_count
            ),
            None,
        ));
    }

    Ok(())
}<|MERGE_RESOLUTION|>--- conflicted
+++ resolved
@@ -159,12 +159,7 @@
 /// Validate content against dangerous HTML tags
 fn validate_dangerous_html_tags(content: &str) -> std::result::Result<(), McpError> {
     use regex::Regex;
-<<<<<<< HEAD
-
-    // Pattern for dangerous HTML tags (more comprehensive than simple string matching)
-=======
-    
->>>>>>> e18ccb5a
+    
     static DANGEROUS_TAG_PATTERNS: &[&str] = &[
         r"<\s*script[^>]*>",
         r"<\s*iframe[^>]*>",
@@ -183,37 +178,6 @@
         r"<\s*dialog[^>]*>",
     ];
 
-<<<<<<< HEAD
-    // Pattern for dangerous protocols
-    static DANGEROUS_PROTOCOLS: &[&str] = &[
-        r"javascript\s*:",
-        r"data\s*:",
-        r"vbscript\s*:",
-        r"file\s*:",
-        r"ftp\s*:",
-    ];
-
-    // Pattern for event handlers (more comprehensive)
-    static EVENT_HANDLER_PATTERNS: &[&str] = &[
-        r"on\w+\s*=",
-        r"@\w+\s*=",   // Vue.js style events
-        r"ng-\w+\s*=", // Angular style events
-    ];
-
-    // Pattern for dangerous attributes
-    static DANGEROUS_ATTRIBUTE_PATTERNS: &[&str] = &[
-        r"srcdoc\s*=",
-        r"formaction\s*=",
-        r"action\s*=",
-        r"background\s*=",
-        r"poster\s*=",
-    ];
-
-    let content_lower = content.to_lowercase();
-
-    // Check for dangerous HTML tags
-=======
->>>>>>> e18ccb5a
     for pattern in DANGEROUS_TAG_PATTERNS {
         if let Ok(regex) = Regex::new(pattern) {
             if regex.is_match(content) {
