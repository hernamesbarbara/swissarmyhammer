//! Performance and caching tests for sah.toml configuration system
//!
//! This module tests performance characteristics, memory usage, and
//! caching behavior of the configuration system.

use crate::toml_config::*;
use std::fs;
use std::time::{Duration, Instant};
use tempfile::TempDir;

/// Test performance characteristics of configuration operations
<<<<<<< HEAD
mod tests {
=======
mod perf_tests {
>>>>>>> 2accd211
    use super::*;

    #[test]
    fn test_parsing_performance() {
        // Create a reasonably complex configuration file
        let complex_toml = create_complex_config_content(1000);

        // Measure parsing time
        let start = Instant::now();
        let parser = ConfigParser::new();
        let config = parser.parse_string(&complex_toml, None).unwrap();
        let parse_duration = start.elapsed();

        // Parsing should complete within reasonable time (< 100ms for 1000 items)
        assert!(parse_duration < Duration::from_millis(100));

        // Verify the configuration was parsed correctly
        assert!(!config.is_empty());
        assert!(config.len() > 900); // Should have most of the generated items

<<<<<<< HEAD
        println!(
            "Parsed {} config items in {:?}",
            config.len(),
            parse_duration
        );
=======
        println!("Parsed {} config items in {parse_duration:?}", config.len());
>>>>>>> 2accd211
    }

    #[test]
    fn test_large_file_performance() {
        let temp_dir = TempDir::new().unwrap();
        let config_path = temp_dir.path().join("large_config.toml");

        // Create a large but valid configuration file
        let large_content = create_complex_config_content(5000);
        fs::write(&config_path, &large_content).unwrap();

        let parser = ConfigParser::new();

        // Measure file loading and parsing time
        let start = Instant::now();
        let config = parser.parse_file(&config_path).unwrap();
        let total_duration = start.elapsed();

        // Large file should still parse reasonably quickly (< 500ms)
        assert!(total_duration < Duration::from_millis(500));

        // Verify content integrity
        assert!(config.len() > 4000);
        assert!(config.contains_key("section_0"));
        assert!(config.contains_key("section_100"));

        println!(
<<<<<<< HEAD
            "Loaded large config file ({} bytes) in {:?}",
            large_content.len(),
            total_duration
=======
            "Loaded large config file ({} bytes) in {total_duration:?}",
            large_content.len()
>>>>>>> 2accd211
        );
    }

    #[test]
    fn test_dot_notation_access_performance() {
        let config = create_large_nested_config(100);

        // Measure dot notation access time
        let test_keys = [
            "section_0.subsection_0.item_0",
            "section_50.subsection_25.item_10",
            "section_99.subsection_99.item_99",
            "section_10.subsection_90.item_5",
        ];

        let start = Instant::now();
        for _ in 0..1000 {
            for key in &test_keys {
                let _value = config.get(key);
            }
        }
        let access_duration = start.elapsed();

        // 4000 access operations should complete quickly (< 10ms)
        assert!(access_duration < Duration::from_millis(10));

        println!("Performed 4000 dot notation accesses in {access_duration:?}");
    }

    #[test]
    fn test_contains_key_performance() {
        let config = create_large_nested_config(100);

        let test_keys: Vec<String> = (0..100)
<<<<<<< HEAD
            .map(|i| format!("section_{i}.subsection_{}.item_{}", i % 50, i % 10))
=======
            .map(|i| format!("section_{}.subsection_{}.item_{}", i, i % 50, i % 10))
>>>>>>> 2accd211
            .collect();

        let start = Instant::now();
        for _ in 0..1000 {
            for key in &test_keys {
                let _exists = config.contains_key(key);
            }
        }
        let contains_duration = start.elapsed();

        // 100,000 contains_key operations should be fast (< 500ms)
        assert!(contains_duration < Duration::from_millis(500));

        println!("Performed 100,000 contains_key operations in {contains_duration:?}");
    }

    #[test]
    fn test_environment_substitution_performance() {
        // Set up test environment variables
        for i in 0..100 {
            std::env::set_var(format!("PERF_TEST_VAR_{i}"), format!("value_{i}"));
        }

        let mut config = create_config_with_env_vars(100);

        let start = Instant::now();
        config.substitute_env_vars().unwrap();
        let substitution_duration = start.elapsed();

        // Environment variable substitution should be reasonably fast
        assert!(substitution_duration < Duration::from_millis(50));

        // Verify substitution worked
        assert_eq!(
            config.get("env_var_0").unwrap().coerce_to_string().unwrap(),
            "value_0"
        );
        assert_eq!(
            config
                .get("env_var_99")
                .unwrap()
                .coerce_to_string()
                .unwrap(),
            "value_99"
        );

        println!(
            "Performed environment substitution on 100 variables in {substitution_duration:?}"
        );

        // Clean up environment variables
        for i in 0..100 {
            std::env::remove_var(format!("PERF_TEST_VAR_{i}"));
        }
    }

    #[test]
    fn test_validation_performance() {
        let config = create_large_nested_config(200);

        let start = Instant::now();
        let validation_result = config.validate();
        let validation_duration = start.elapsed();

        // Validation should complete quickly even for large configs
        assert!(validation_duration < Duration::from_millis(20));
        assert!(validation_result.is_ok());

        println!("Validated large configuration in {validation_duration:?}");
    }

    #[test]
    fn test_liquid_conversion_performance() {
        let config = create_large_nested_config(100);

        let start = Instant::now();
        let liquid_object = config.to_liquid_object();
        let conversion_duration = start.elapsed();

        // Liquid conversion should be reasonably fast
        assert!(conversion_duration < Duration::from_millis(100));

        // Verify conversion worked
        assert!(!liquid_object.is_empty());

        println!("Converted configuration to liquid object in {conversion_duration:?}");
    }

    #[test]
    fn test_keys_generation_performance() {
        let config = create_large_nested_config(100);

        let start = Instant::now();
        let keys = config.keys();
        let keys_duration = start.elapsed();

        // Keys generation should be fast
        assert!(keys_duration < Duration::from_millis(20));

        // Should have generated many keys including nested ones
        assert!(keys.len() > 1000);

<<<<<<< HEAD
        println!("Generated {} keys in {:?}", keys.len(), keys_duration);
=======
        println!("Generated {} keys in {keys_duration:?}", keys.len());
>>>>>>> 2accd211
    }

    #[test]
    fn test_concurrent_access_performance() {
        use std::sync::Arc;
        use std::thread;

        let config = Arc::new(create_large_nested_config(50));
        let mut handles = vec![];

        let start = Instant::now();

        // Spawn multiple threads to access configuration concurrently
        for thread_id in 0..4 {
            let config_clone = config.clone();
            let handle = thread::spawn(move || {
                let mut access_count = 0;
                for i in 0..1000 {
                    let key = format!(
                        "section_{}.subsection_{}.item_{}",
                        i % 50,
                        (i + thread_id) % 25,
                        i % 10
                    );
                    if config_clone.contains_key(&key) {
                        let _value = config_clone.get(&key);
                        access_count += 1;
                    }
                }
                access_count
            });
            handles.push(handle);
        }

        let mut total_accesses = 0;
        for handle in handles {
            total_accesses += handle.join().unwrap();
        }

        let concurrent_duration = start.elapsed();

        // Concurrent access should not be significantly slower than serial access
        assert!(concurrent_duration < Duration::from_millis(100));
        assert!(total_accesses > 0);

        println!("Performed {total_accesses} concurrent accesses in {concurrent_duration:?}");
    }

    fn create_complex_config_content(num_sections: usize) -> String {
        let mut content = String::new();

        for i in 0..num_sections {
            content.push_str(&format!(
                r#"
[section_{}]
name = "Section {}"
id = {}
enabled = {}
priority = {}.5

"#,
                i,
                i,
                i,
                i % 2 == 0,
                i as f64
            ));

            // Add array every 10 sections
            if i % 10 == 0 {
                content.push_str(&format!(
                    r#"items = ["item_{}", "item_{}", "item_{}"]
"#,
                    i,
                    i + 1,
                    i + 2
                ));
            }

            // Add nested subsection every 5 sections
            if i % 5 == 0 {
                content.push_str(&format!(
                    r#"
[section_{}.subsection]
nested_value = "nested_{}"
nested_count = {}

"#,
                    i,
                    i,
                    i * 2
                ));
            }
        }

        content
    }

    pub fn create_large_nested_config(sections: usize) -> Configuration {
        let mut config = Configuration::new();

        for i in 0..sections {
            for j in 0..10 {
                for k in 0..10 {
                    let key = format!("section_{i}.subsection_{j}.item_{k}");
                    let value = ConfigValue::String(format!("value_{i}_{j}"));
                    config.set(key, value);
                }
            }
        }

        config
    }

    fn create_config_with_env_vars(count: usize) -> Configuration {
        let mut config = Configuration::new();

        for i in 0..count {
            let key = format!("env_var_{i}");
            let value = ConfigValue::String(format!("${{PERF_TEST_VAR_{i}}}"));
            config.insert(key, value);
        }

        config
    }
}

/// Test memory usage and resource management
mod memory_tests {
    use super::*;

    #[test]
    fn test_memory_usage_scaling() {
        // Test that memory usage scales reasonably with config size
        let small_config = create_config_of_size(100);
        let large_config = create_config_of_size(1000);

        // We can't directly measure memory usage in a unit test,
        // but we can test that operations complete without issues
        assert!(small_config.len() > 80); // Allow for some overhead
        assert!(large_config.len() > 800);

        // Test that large config can still perform operations efficiently
        let start = Instant::now();
        let _keys = large_config.keys();
        let keys_duration = start.elapsed();

        assert!(keys_duration < Duration::from_millis(50));
    }

    #[test]
    fn test_deep_nesting_memory() {
        // Test memory usage with deep nesting (but within limits)
        let deep_config = create_deep_config(8); // Close to MAX_NESTING_DEPTH

        // Should be able to validate without stack overflow
        assert!(deep_config.validate().is_ok());

        // Should be able to access deeply nested values
        assert!(deep_config
            .contains_key("level_0.level_1.level_2.level_3.level_4.level_5.level_6.level_7.value"));
    }

    #[test]
    fn test_large_array_memory() {
        // Test memory usage with large arrays (but within limits)
        let large_array = (0..1000)
            .map(|i| ConfigValue::String(format!("item_{i}")))
            .collect();

        let mut config = Configuration::new();
        config.insert("large_array".to_string(), ConfigValue::Array(large_array));

        // Should be able to validate and access
        assert!(config.validate().is_ok());

        let array = config
            .get("large_array")
            .unwrap()
            .coerce_to_array()
            .unwrap();
        assert_eq!(array.len(), 1000);
        assert_eq!(array[999], ConfigValue::String("item_999".to_string()));
    }

    #[test]
    fn test_string_memory_efficiency() {
        // Test memory usage with various string sizes
        let mut config = Configuration::new();

        // Small strings
        for i in 0..100 {
            config.insert(
                format!("small_{i}"),
                ConfigValue::String(format!("value_{i}")),
            );
        }

        // Medium strings
        for i in 0..10 {
            let medium_string = "x".repeat(1000);
            config.insert(format!("medium_{i}"), ConfigValue::String(medium_string));
        }

        // Large string (but within limits)
        let large_string = "x".repeat(10000);
        config.insert("large".to_string(), ConfigValue::String(large_string));

        assert!(config.validate().is_ok());
        assert_eq!(
            config
                .get("large")
                .unwrap()
                .coerce_to_string()
                .unwrap()
                .len(),
            10000
        );
    }

    #[test]
    fn test_configuration_cloning() {
        let original = create_config_of_size(100);

        // Test that cloning works and doesn't cause memory issues
        let start = Instant::now();
        let cloned = original.clone();
        let clone_duration = start.elapsed();

        // Cloning should be reasonably fast
        assert!(clone_duration < Duration::from_millis(10));

        // Cloned config should be identical
        assert_eq!(original.len(), cloned.len());
        assert_eq!(original.keys(), cloned.keys());

        // Modifications to clone shouldn't affect original
        let mut modified_clone = cloned;
        modified_clone.insert(
            "new_key".to_string(),
            ConfigValue::String("new_value".to_string()),
        );

        assert!(!original.contains_key("new_key"));
        assert!(modified_clone.contains_key("new_key"));
    }

    fn create_config_of_size(size: usize) -> Configuration {
        let mut config = Configuration::new();

        for i in 0..size {
            let key = format!("key_{i}");
            let value = ConfigValue::String(format!("value_{i}"));
            config.insert(key, value);

            // Add some variety
            if i % 3 == 0 {
                config.insert(format!("int_{i}"), ConfigValue::Integer(i as i64));
            }
            if i % 5 == 0 {
                config.insert(format!("bool_{i}"), ConfigValue::Boolean(i % 2 == 0));
            }
        }

        config
    }

    fn create_deep_config(depth: usize) -> Configuration {
        let mut config = Configuration::new();

        // Create a nested structure
        let mut current_key = String::new();
        for i in 0..depth {
            if i > 0 {
                current_key.push('.');
            }
            current_key.push_str(&format!("level_{i}"));
        }
        current_key.push_str(".value");

        config.set(current_key, ConfigValue::String("deep_value".to_string()));
        config
    }
}

/// Test caching and optimization behavior
mod caching_tests {
    use super::*;

    #[test]
    fn test_parser_reuse() {
        let parser = ConfigParser::new();

        // Test that parser can be reused efficiently
        let configs = [
            "name = \"Config1\"",
            "name = \"Config2\"",
            "name = \"Config3\"",
        ];

        let start = Instant::now();
        let mut parsed_configs = Vec::new();

        for (i, config_str) in configs.iter().enumerate() {
            let config = parser.parse_string(config_str, None).unwrap();
            parsed_configs.push(config);

            // Verify each config was parsed correctly
            let expected_name = i + 1;
            assert_eq!(
                parsed_configs[i]
                    .get("name")
                    .unwrap()
                    .coerce_to_string()
                    .unwrap(),
<<<<<<< HEAD
                format!("Config{expected_name}")
=======
                format!("Config{}", i + 1)
>>>>>>> 2accd211
            );
        }

        let reuse_duration = start.elapsed();

        // Parsing multiple configs with same parser should be efficient
        assert!(reuse_duration < Duration::from_millis(10));

        println!(
<<<<<<< HEAD
            "Parsed {} configs with reused parser in {:?}",
            configs.len(),
            reuse_duration
=======
            "Parsed {} configs with reused parser in {reuse_duration:?}",
            configs.len()
>>>>>>> 2accd211
        );
    }

    #[test]
    fn test_repeated_access_patterns() {
<<<<<<< HEAD
        let config = tests::create_large_nested_config(50);
=======
        let config = perf_tests::create_large_nested_config(50);
>>>>>>> 2accd211

        // Test that repeated access to same keys doesn't degrade performance
        let frequently_accessed_keys = [
            "section_0.subsection_0.item_0",
            "section_25.subsection_5.item_5",
            "section_49.subsection_9.item_9",
        ];

        let start = Instant::now();

        // Access the same keys many times
        for _ in 0..1000 {
            for key in &frequently_accessed_keys {
                let _value = config.get(key);
                let _exists = config.contains_key(key);
            }
        }

        let repeated_access_duration = start.elapsed();

        // Repeated access should remain fast (no performance degradation)
        assert!(repeated_access_duration < Duration::from_millis(20));

        println!("Performed 6000 repeated accesses in {repeated_access_duration:?}");
    }

    #[test]
    fn test_keys_caching_behavior() {
        let mut config = Configuration::new();

        // Add initial keys
        for i in 0..100 {
            config.insert(
                format!("initial_{i}"),
                ConfigValue::String(format!("value_{i}")),
            );
        }

        // Generate keys multiple times to test caching
        let start = Instant::now();
        let keys1 = config.keys();
        let first_keys_duration = start.elapsed();

        let start = Instant::now();
        let keys2 = config.keys();
        let second_keys_duration = start.elapsed();

        // Keys should be identical
        assert_eq!(keys1, keys2);

        // Note: We can't test caching directly, but we can verify consistency
        // and that performance remains acceptable
        assert!(first_keys_duration < Duration::from_millis(10));
        assert!(second_keys_duration < Duration::from_millis(10));

        // Add more keys and test again
        for i in 100..200 {
            config.insert(
                format!("added_{i}"),
                ConfigValue::String(format!("value_{i}")),
            );
        }

        let keys3 = config.keys();
        assert!(keys3.len() > keys1.len());
    }

    #[test]
    fn test_validation_caching() {
        let mut config = Configuration::new();

        // Add valid configuration
        for i in 0..100 {
            config.insert(
                format!("valid_key_{i}"),
                ConfigValue::String(format!("value_{i}")),
            );
        }

        // Validate multiple times
        let start = Instant::now();
        assert!(config.validate().is_ok());
        let first_validation = start.elapsed();

        let start = Instant::now();
        assert!(config.validate().is_ok());
        let second_validation = start.elapsed();

        // Both validations should be reasonably fast
        assert!(first_validation < Duration::from_millis(10));
        assert!(second_validation < Duration::from_millis(10));

        // Add invalid key and test that validation properly detects it
        config.insert(
            "123invalid".to_string(),
            ConfigValue::String("invalid key name".to_string()),
        );
        assert!(config.validate().is_err());
    }

    #[test]
    fn test_environment_regex_caching() {
        // The environment variable regex should be cached for performance
        let mut values = Vec::new();

        for i in 0..100 {
            std::env::set_var(format!("CACHE_TEST_{i}"), format!("value_{i}"));
            values.push(ConfigValue::String(format!("${{CACHE_TEST_{i}}}")));
        }

        let start = Instant::now();

        // Perform substitution on many values (should reuse cached regex)
        for value in &mut values {
            value.substitute_env_vars().unwrap();
        }

        let substitution_duration = start.elapsed();

        // Should be efficient due to regex caching
        assert!(substitution_duration < Duration::from_millis(50));

        // Verify substitution worked
        assert_eq!(values[0].coerce_to_string().unwrap(), "value_0");
        assert_eq!(values[99].coerce_to_string().unwrap(), "value_99");

        // Clean up
        for i in 0..100 {
            std::env::remove_var(format!("CACHE_TEST_{i}"));
        }

        println!("Performed 100 environment substitutions in {substitution_duration:?}");
    }
}<|MERGE_RESOLUTION|>--- conflicted
+++ resolved
@@ -9,11 +9,7 @@
 use tempfile::TempDir;
 
 /// Test performance characteristics of configuration operations
-<<<<<<< HEAD
-mod tests {
-=======
 mod perf_tests {
->>>>>>> 2accd211
     use super::*;
 
     #[test]
@@ -34,15 +30,7 @@
         assert!(!config.is_empty());
         assert!(config.len() > 900); // Should have most of the generated items
 
-<<<<<<< HEAD
-        println!(
-            "Parsed {} config items in {:?}",
-            config.len(),
-            parse_duration
-        );
-=======
         println!("Parsed {} config items in {parse_duration:?}", config.len());
->>>>>>> 2accd211
     }
 
     #[test]
@@ -70,14 +58,8 @@
         assert!(config.contains_key("section_100"));
 
         println!(
-<<<<<<< HEAD
-            "Loaded large config file ({} bytes) in {:?}",
-            large_content.len(),
-            total_duration
-=======
             "Loaded large config file ({} bytes) in {total_duration:?}",
             large_content.len()
->>>>>>> 2accd211
         );
     }
 
@@ -112,11 +94,7 @@
         let config = create_large_nested_config(100);
 
         let test_keys: Vec<String> = (0..100)
-<<<<<<< HEAD
-            .map(|i| format!("section_{i}.subsection_{}.item_{}", i % 50, i % 10))
-=======
             .map(|i| format!("section_{}.subsection_{}.item_{}", i, i % 50, i % 10))
->>>>>>> 2accd211
             .collect();
 
         let start = Instant::now();
@@ -219,11 +197,7 @@
         // Should have generated many keys including nested ones
         assert!(keys.len() > 1000);
 
-<<<<<<< HEAD
-        println!("Generated {} keys in {:?}", keys.len(), keys_duration);
-=======
         println!("Generated {} keys in {keys_duration:?}", keys.len());
->>>>>>> 2accd211
     }
 
     #[test]
@@ -532,18 +506,13 @@
             parsed_configs.push(config);
 
             // Verify each config was parsed correctly
-            let expected_name = i + 1;
             assert_eq!(
                 parsed_configs[i]
                     .get("name")
                     .unwrap()
                     .coerce_to_string()
                     .unwrap(),
-<<<<<<< HEAD
-                format!("Config{expected_name}")
-=======
                 format!("Config{}", i + 1)
->>>>>>> 2accd211
             );
         }
 
@@ -553,24 +522,14 @@
         assert!(reuse_duration < Duration::from_millis(10));
 
         println!(
-<<<<<<< HEAD
-            "Parsed {} configs with reused parser in {:?}",
-            configs.len(),
-            reuse_duration
-=======
             "Parsed {} configs with reused parser in {reuse_duration:?}",
             configs.len()
->>>>>>> 2accd211
         );
     }
 
     #[test]
     fn test_repeated_access_patterns() {
-<<<<<<< HEAD
-        let config = tests::create_large_nested_config(50);
-=======
         let config = perf_tests::create_large_nested_config(50);
->>>>>>> 2accd211
 
         // Test that repeated access to same keys doesn't degrade performance
         let frequently_accessed_keys = [
