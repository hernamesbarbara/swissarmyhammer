//! Security and validation tests for sah.toml configuration system
//!
//! This module tests security validation, file size limits, nesting depth limits,
//! path traversal prevention, and other security-related aspects of the configuration system.

use crate::toml_config::{ConfigError, ConfigParser, ConfigValue, Configuration, ValidationLimits};
use std::collections::HashMap;
use std::fs;
use tempfile::TempDir;

/// Test file size limits (1MB maximum)
#[test]
fn test_file_size_limits() {
    let temp_dir = TempDir::new().unwrap();
    let parser = ConfigParser::new();

    // Test file within size limit
    let small_config_path = temp_dir.path().join("small.toml");
    let small_content = r#"
        name = "SmallConfig"
        version = "1.0.0"
        description = "A small configuration file for testing"
    "#;
    fs::write(&small_config_path, small_content).unwrap();

    let result = parser.validate_file(&small_config_path);
    assert!(result.is_ok(), "Small file should pass validation");

    // Test file exceeding size limit
    let large_config_path = temp_dir.path().join("large.toml");
    let max_size = ValidationLimits::default().max_file_size as usize;

    // Create content that exceeds the limit
    let mut large_content = String::with_capacity(max_size + 1000);
    large_content.push_str("name = \"LargeConfig\"\n");
    large_content.push_str("description = \"");

    // Fill with 'A' characters to exceed size limit
    let padding_size = max_size + 500;
    large_content.push_str(&"A".repeat(padding_size));
    large_content.push_str("\"\n");

    fs::write(&large_config_path, &large_content).unwrap();

    let result = parser.validate_file(&large_config_path);
    assert!(result.is_err(), "Large file should fail validation");

    if let Err(ConfigError::FileTooLarge {
        size,
        max_size: limit,
    }) = result
    {
        assert!(size > limit, "Error should report correct size comparison");
    } else {
        panic!("Expected FileTooLarge error");
    }
}

/// Test depth limits (10 levels maximum)
#[test]
fn test_nesting_depth_limits() {
    let parser = ConfigParser::new();
    let max_depth = ValidationLimits::default().max_nesting_depth;

    // Test configuration within depth limit
    let mut valid_nested_content = String::new();
    valid_nested_content.push_str("name = \"DepthTest\"\n");

    // Create nested structure within limit (max_depth - 1 levels)
    for i in 0..(max_depth - 1) {
        valid_nested_content.push_str(&format!("[level{i}"));
        for j in 0..i {
            valid_nested_content.push_str(&format!(".level{j}"));
        }
        valid_nested_content.push_str("]\n");
        valid_nested_content.push_str(&format!("value{i} = \"level {i} value\"\n"));
    }

    let result = parser.parse_string(&valid_nested_content, None);
    assert!(
        result.is_ok(),
        "Configuration within depth limit should parse successfully"
    );

    if let Ok(config) = result {
        let validation_result = config.validate();
        assert!(
            validation_result.is_ok(),
            "Configuration within depth limit should validate successfully"
        );
    }

    // Test configuration exceeding depth limit
    let mut invalid_nested_content = String::new();
    invalid_nested_content.push_str("name = \"DeepNestingTest\"\n");

    // Create deeply nested structure using ConfigValue directly
    let mut deep_table = HashMap::new();
    deep_table.insert(
        "value".to_string(),
        ConfigValue::String("deepest value".to_string()),
    );

    // Build nested structure that exceeds depth limit
    for level in 0..(max_depth + 5) {
        let mut outer_table = HashMap::new();
        outer_table.insert(format!("level{level}"), ConfigValue::Table(deep_table));
        deep_table = outer_table;
    }

    let deep_config_value = ConfigValue::Table(deep_table);
    let validation_result = deep_config_value.validate(0);

    assert!(
        validation_result.is_err(),
        "Deeply nested structure should fail validation"
    );

    if let Err(ConfigError::NestingTooDeep {
        depth,
        max_depth: limit,
    }) = validation_result
    {
        assert!(
            depth > limit,
            "Error should report correct depth comparison"
        );
    } else {
        panic!("Expected NestingTooDeep error, got: {validation_result:?}");
    }
}

/// Test path traversal prevention
#[test]
fn test_path_traversal_prevention() {
    let temp_dir = TempDir::new().unwrap();
    let parser = ConfigParser::new();

    // Create a file outside the temp directory
    let outside_file = temp_dir.path().parent().unwrap().join("outside.txt");
    fs::write(&outside_file, "secret content").unwrap();

    // Test various path traversal attempts
    let traversal_attempts = vec![
        "../outside.txt",
        "..\\outside.txt",
        "../../outside.txt",
        "../../../outside.txt",
        "subdir/../outside.txt",
        "subdir/../../outside.txt",
        "./../../outside.txt",
        "./../outside.txt",
    ];

    for attempt in traversal_attempts {
        let malicious_path = temp_dir.path().join(attempt);

        // Attempt to parse file with path traversal
        let result = parser.parse_file(&malicious_path);

        // The operation should either fail (file not found) or not expose sensitive content
        // We mainly want to ensure it doesn't crash or expose unintended files
        match result {
            Ok(_) => {
                // If it succeeds, it should be because the path resolved to a legitimate file
                // within the intended directory structure
            }
            Err(ConfigError::Io(_)) => {
                // File not found is expected and acceptable
            }
            Err(other) => {
                // Other errors are also acceptable as they indicate the operation was rejected
                println!("Path traversal attempt '{attempt}' rejected with: {other:?}");
            }
        }
    }

    // Clean up
    let _ = fs::remove_file(&outside_file);
}

/// Test malformed TOML handling
#[test]
fn test_malformed_toml_handling() {
    let parser = ConfigParser::new();

    // Test various malformed TOML inputs
    let malformed_inputs = vec![
        // Unclosed strings
        (r#"name = "unclosed string"#, "unclosed string"),
        // Invalid syntax
        (r#"name = value without quotes"#, "unquoted value"),
        // Malformed arrays
        (r#"array = [1, 2, 3,"#, "unclosed array"),
        // Malformed tables
        (r#"[incomplete table"#, "incomplete table"),
        // Invalid key characters
        (r#"key with spaces = "value""#, "key with spaces"),
        // Duplicate keys in same table
        (
            r#"
            name = "first"
            name = "second"
        "#,
            "duplicate keys",
        ),
        // Invalid escape sequences
        (r#"value = "invalid \x escape""#, "invalid escape"),
        // Malformed nested structures
        (
            r#"
            [table1]
            key = "value"
            [table1.nested
            nested_key = "value"
        "#,
            "malformed nested table",
        ),
        // Invalid Unicode
        (r#"unicode = "\uXXXX""#, "invalid unicode"),
        // Invalid numbers
        (r#"number = 123abc"#, "invalid number"),
        // Invalid booleans
        (r#"boolean = maybe"#, "invalid boolean"),
        // Note: "date = "not-a-date"" is actually valid TOML (it's just a string)
    ];

    for (input, description) in malformed_inputs {
        let result = parser.parse_string(input, None);

        assert!(
            result.is_err(),
            "Malformed TOML ({description}) should fail to parse: {input}"
        );

        // Verify that error is a parsing error
        match result {
            Err(ConfigError::TomlParse { .. }) | Err(ConfigError::TomlParseGeneric(_)) => {
                // Expected error types
            }
            Err(other) => {
                println!("Malformed TOML '{description}' produced unexpected error: {other:?}");
                // Still acceptable as long as it fails
            }
            Ok(_) => {
                panic!("Malformed TOML '{description}' should not parse successfully");
            }
        }
    }
}

/// Test invalid environment variable syntax
#[test]
fn test_invalid_environment_variable_syntax() {
    let parser = ConfigParser::new();

    // Test various invalid environment variable syntaxes
    let invalid_env_vars = vec![
        ("${}", "empty variable name"),
        ("${INVALID", "unclosed variable"),
        ("$INVALID}", "incorrect opening"),
        ("${123INVALID}", "variable starting with number"),
        ("${INVALID-VAR}", "variable with hyphen"),
        ("${INVALID VAR}", "variable with space"),
        ("${INVALID.VAR}", "variable with dot"),
        ("${:-default}", "missing variable name with default"),
        // Note: "${VAR:-}" is actually valid - empty default value
    ];

    for (invalid_syntax, description) in invalid_env_vars {
        let toml_content = format!(r#"test_var = "{invalid_syntax}""#);

        let result = parser.parse_string(&toml_content, None);

        // Parsing should succeed (it's valid TOML)
        assert!(
            result.is_ok(),
            "TOML with invalid env var syntax should still parse"
        );

        if let Ok(mut config) = result {
            // Environment variable substitution should handle invalid syntax gracefully
            let substitution_result = config.substitute_env_vars();

            match substitution_result {
                Ok(_) => {
                    // If substitution succeeds, the invalid syntax should be left unchanged
                    if let Some(ConfigValue::String(value)) = config.get("test_var") {
                        assert_eq!(
                            value, invalid_syntax,
                            "Invalid env var syntax '{description}' should be left unchanged"
                        );
                    }
                }
                Err(_) => {
                    // If substitution fails, that's also acceptable for clearly invalid syntax
                    println!("Invalid env var syntax '{description}' rejected during substitution");
                }
            }
        }
    }
}

/// Test validation of variable names according to Liquid identifier rules
#[test]
fn test_variable_name_validation() {
    let mut config = Configuration::new();

    // Test valid variable names
    let valid_names = vec![
        "valid_name",
        "_underscore_start",
        "CamelCase",
        "snake_case",
        "name123",
        "a",
        "_",
        "valid_name_with_dots.nested.deep",
    ];

    for name in valid_names {
        config.insert(name.to_string(), ConfigValue::String("value".to_string()));
        let result = config.validate();
        assert!(result.is_ok(), "Variable name '{name}' should be valid");
        config.remove(name); // Clean up for next test
    }

    // Test invalid variable names
    let invalid_names = vec![
        ("", "empty name"),
        ("123invalid", "starts with number"),
        ("invalid-name", "contains hyphen"),
        ("invalid name", "contains space"),
        ("invalid@name", "contains at symbol"),
        ("invalid#name", "contains hash"),
        ("invalid$name", "contains dollar"),
        ("name!", "contains exclamation"),
        ("name+plus", "contains plus"),
        ("name=equals", "contains equals"),
    ];

    for (name, description) in invalid_names {
        config.insert(name.to_string(), ConfigValue::String("value".to_string()));
        let result = config.validate();
        assert!(
            result.is_err(),
            "Variable name '{name}' ({description}) should be invalid"
        );
        config.remove(name); // Clean up for next test
    }

    // Test reserved variable names
    let reserved_names = vec![
        "for",
        "if",
        "unless",
        "case",
        "when",
        "else",
        "endif",
        "endfor",
        "endunless",
        "endcase",
        "break",
        "continue",
        "assign",
        "capture",
        "include",
        "layout",
        "raw",
        "endraw",
        "comment",
        "endcomment",
    ];

    for name in reserved_names {
        config.insert(name.to_string(), ConfigValue::String("value".to_string()));
        let result = config.validate();
        assert!(
            result.is_err(),
            "Reserved variable name '{name}' should be invalid"
        );
        config.remove(name); // Clean up for next test
    }
}

/// Test string length validation
#[test]
fn test_string_length_validation() {
    let max_string_length = ValidationLimits::default().max_string_length;

    // Test string within limit
    let valid_string = "a".repeat(max_string_length - 100);
    let valid_value = ConfigValue::String(valid_string.clone());
    let result = valid_value.validate(0);
    assert!(result.is_ok(), "String within limit should be valid");

    // Test string exceeding limit
    let invalid_string = "a".repeat(max_string_length + 100);
    let invalid_value = ConfigValue::String(invalid_string);
    let result = invalid_value.validate(0);
    assert!(result.is_err(), "String exceeding limit should be invalid");

    if let Err(ConfigError::StringTooLarge { size, max_size }) = result {
        assert!(
            size > max_size,
            "Error should report correct size comparison"
        );
    } else {
        panic!("Expected StringTooLarge error, got: {result:?}");
    }
}

/// Test array length validation
#[test]
fn test_array_length_validation() {
    let max_array_length = ValidationLimits::default().max_array_length;

    // Test array within limit
    let valid_array = vec![ConfigValue::Integer(1); max_array_length - 10];
    let valid_value = ConfigValue::Array(valid_array);
    let result = valid_value.validate(0);
    assert!(result.is_ok(), "Array within limit should be valid");

    // Test array exceeding limit
    let invalid_array = vec![ConfigValue::Integer(1); max_array_length + 10];
    let invalid_value = ConfigValue::Array(invalid_array);
    let result = invalid_value.validate(0);
    assert!(result.is_err(), "Array exceeding limit should be invalid");

    if let Err(ConfigError::ArrayTooLarge { size, max_size }) = result {
        assert!(
            size > max_size,
            "Error should report correct size comparison"
        );
    } else {
        panic!("Expected ArrayTooLarge error, got: {result:?}");
    }
}

/// Test UTF-8 encoding validation
#[test]
fn test_utf8_encoding_validation() {
    let temp_dir = TempDir::new().unwrap();
    let parser = ConfigParser::new();

    // Test valid UTF-8 file
    let valid_utf8_path = temp_dir.path().join("valid_utf8.toml");
    let valid_content = "name = \"Hello 世界 🌍\"";
    fs::write(&valid_utf8_path, valid_content).unwrap();

    let result = parser.parse_file(&valid_utf8_path);
    assert!(result.is_ok(), "Valid UTF-8 file should parse successfully");

    // Test invalid UTF-8 file
    let invalid_utf8_path = temp_dir.path().join("invalid_utf8.toml");
    let invalid_bytes = vec![
        b'n', b'a', b'm', b'e', b' ', b'=', b' ', b'"', 0xFF, 0xFE, // Invalid UTF-8 bytes
        b'"', b'\n',
    ];
    fs::write(&invalid_utf8_path, &invalid_bytes).unwrap();

    let result = parser.parse_file(&invalid_utf8_path);
    assert!(result.is_err(), "Invalid UTF-8 file should fail to parse");

    // The error could be either InvalidUtf8 or Io depending on implementation
    match result {
        Err(ConfigError::InvalidUtf8(_)) | Err(ConfigError::Io(_)) => {
            // Expected error types
        }
        Err(other) => {
            println!("Invalid UTF-8 file produced unexpected error: {other:?}");
            // Still acceptable as long as it fails
        }
        Ok(_) => {
            panic!("Invalid UTF-8 file should not parse successfully");
        }
    }
}

/// Test circular reference prevention in environment variables
#[test]
fn test_circular_reference_prevention() {
    // Set up circular environment variables
    std::env::set_var("CIRCULAR_A", "${CIRCULAR_B}");
    std::env::set_var("CIRCULAR_B", "${CIRCULAR_A}");

    let toml_content = r#"
        test_var = "${CIRCULAR_A}"
    "#;

    let parser = ConfigParser::new();
    let result = parser.parse_string(toml_content, None);
    assert!(result.is_ok(), "TOML parsing should succeed");

    if let Ok(mut config) = result {
        let substitution_result = config.substitute_env_vars();

        // The substitution should either:
        // 1. Detect the circular reference and fail
        // 2. Limit the recursion depth and stop
        // 3. Leave the original value unchanged

        match substitution_result {
            Ok(_) => {
                // If substitution succeeds, verify it didn't create infinite recursion
                if let Some(ConfigValue::String(value)) = config.get("test_var") {
                    assert!(
                        value.len() < 10000, // Reasonable upper bound
                        "Circular reference should not create extremely long strings"
                    );
                }
            }
            Err(_) => {
                // Failure is acceptable for circular references
                println!("Circular reference properly detected and rejected");
            }
        }
    }

    // Clean up
    std::env::remove_var("CIRCULAR_A");
    std::env::remove_var("CIRCULAR_B");
}

/// Test content filtering and sanitization
#[test]
fn test_content_filtering() {
    let parser = ConfigParser::new();

    // Test various potentially dangerous content
    let long_line = "x".repeat(50000);
    let nested_quotes = "\"'\"'\"'".repeat(1000);

    let potentially_dangerous_content = vec![
        // Control characters
        ("control_chars", "value with \x00 null byte"),
        ("control_chars2", "value with \x1F control char"),
        // Very long lines
        ("long_line", long_line.as_str()),
        // Many nested quotes
        ("nested_quotes", nested_quotes.as_str()),
        // Unicode edge cases
        ("unicode_edge", "𝕌𝕟𝕚𝕔𝕠𝕕𝕖 𝕖𝕕𝕘𝕖 𝕔𝕒𝕤𝕖𝕤"),
        // Null-like values
        ("null_like", "\\0\\0\\0"),
    ];

    for (key, value) in potentially_dangerous_content {
<<<<<<< HEAD
        let toml_content = format!("{} = \"{}\"", key, value.replace('"', "\\\""));
=======
        let toml_content = format!("{key} = \"{}\"", value.replace('"', "\\\""));
>>>>>>> 2accd211

        let result = parser.parse_string(&toml_content, None);

        match result {
            Ok(config) => {
                // If parsing succeeds, validate the configuration
                let validation_result = config.validate();

                if validation_result.is_err() {
                    println!("Potentially dangerous content '{key}' rejected during validation");
                } else {
                    // If validation passes, ensure the content is properly handled
                    if let Some(ConfigValue::String(s)) = config.get(key) {
                        // Ensure string length is reasonable
                        assert!(
                            s.len() < ValidationLimits::default().max_string_length,
                            "String length should be within limits"
                        );
                    }
                }
            }
            Err(_) => {
                println!("Potentially dangerous content '{key}' rejected during parsing");
                // Rejection is acceptable
            }
        }
    }
}

/// Test memory safety with large configurations
#[test]
fn test_memory_safety_large_configurations() {
    let parser = ConfigParser::new();

    // Test large number of keys
    let mut large_config = String::new();
    let num_keys = 10000;

    for i in 0..num_keys {
        large_config.push_str(&format!("key_{i} = \"value_{i}\"\n"));
    }

    let result = parser.parse_string(&large_config, None);

    match result {
        Ok(config) => {
            assert_eq!(config.len(), num_keys);

            // Test access performance
            for i in 0..100 {
                let key = format!("key_{i}");
                let expected_value = ConfigValue::String(format!("value_{i}"));
                assert_eq!(config.get(&key), Some(&expected_value));
            }
        }
        Err(_) => {
            // If the system rejects large configurations, that's also acceptable
            println!("Large configuration rejected (this is acceptable for safety)");
        }
    }

    // Test deeply nested configuration
    let mut deep_config = String::new();
    deep_config.push_str("[level0");

    let max_safe_depth = 50; // Much lower than validation limit for this test
    for i in 1..max_safe_depth {
        deep_config.push_str(&format!(".level{i}"));
    }
    deep_config.push_str("]\n");
    deep_config.push_str("deep_value = \"found it\"\n");

    let result = parser.parse_string(&deep_config, None);

    match result {
        Ok(config) => {
            let mut deep_key = "level0".to_string();
            for i in 1..max_safe_depth {
                deep_key.push_str(&format!(".level{i}"));
            }
            deep_key.push_str(".deep_value");

            assert_eq!(
                config.get(&deep_key),
                Some(&ConfigValue::String("found it".to_string()))
            );
        }
        Err(_) => {
            println!("Deep configuration rejected (acceptable for safety)");
        }
    }
}<|MERGE_RESOLUTION|>--- conflicted
+++ resolved
@@ -547,11 +547,7 @@
     ];
 
     for (key, value) in potentially_dangerous_content {
-<<<<<<< HEAD
-        let toml_content = format!("{} = \"{}\"", key, value.replace('"', "\\\""));
-=======
         let toml_content = format!("{key} = \"{}\"", value.replace('"', "\\\""));
->>>>>>> 2accd211
 
         let result = parser.parse_string(&toml_content, None);
 
